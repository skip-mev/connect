networks:
  oracle_network:
    driver: bridge

services:
  oracle:
    build:
      context: .
      dockerfile: contrib/images/slinky.sidecar.prod.Dockerfile
    volumes:
<<<<<<< HEAD
      - ./config/core/oracle.json:/oracle/oracle.json
      - ./config/core/market.json:/oracle/market.json
=======
      - ./config/local/oracle.json:/oracle/oracle.json
      - ./config/local/market.json:/oracle/market.json
>>>>>>> ec659495
    entrypoint: [
      "slinky", 
      "--oracle-config-path", "/oracle/oracle.json", 
      "--market-config-path", "/oracle/market.json", 
      "--pprof-port", "6060", 
      "--run-pprof",
      ]
    ports:
      - "8080:8080" # main oracle port
      - "6060:6060" # pprof port
    networks:
      - oracle_network

  prometheus:
    image: prom/prometheus
    ports:
      - "9090:9090"
    volumes:
      - ./contrib/prometheus/prometheus.yml:/etc/prometheus/prometheus.yml
    networks:
      - oracle_network
  
  blockchain:
    build:
      context: .
      dockerfile: contrib/images/slinky.local.Dockerfile
    ports:
      - "26656:26656"
      - "26657:26657"
      - "26660:26660" # chain side metrics
      - "1317:1317" # used to query the blockchain
      - "7171:7171"
      - "26655:26655"
    networks:
      - oracle_network
    
  grafana:
    image: grafana/grafana
    ports:
      - "3000:3000"
    volumes:
      - grafana_data:/var/lib/grafana
      - ./grafana/provisioning:/etc/grafana/provisioning
    networks:
      - oracle_network

volumes:
  grafana_data:<|MERGE_RESOLUTION|>--- conflicted
+++ resolved
@@ -8,13 +8,8 @@
       context: .
       dockerfile: contrib/images/slinky.sidecar.prod.Dockerfile
     volumes:
-<<<<<<< HEAD
       - ./config/core/oracle.json:/oracle/oracle.json
       - ./config/core/market.json:/oracle/market.json
-=======
-      - ./config/local/oracle.json:/oracle/oracle.json
-      - ./config/local/market.json:/oracle/market.json
->>>>>>> ec659495
     entrypoint: [
       "slinky", 
       "--oracle-config-path", "/oracle/oracle.json", 
