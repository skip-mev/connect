package static

import (
	"fmt"
	"math/big"
	"net/http"
	"time"

	"github.com/skip-mev/slinky/oracle/config"
	"github.com/skip-mev/slinky/providers/base/api/handlers"
	providertypes "github.com/skip-mev/slinky/providers/types"
	oracletypes "github.com/skip-mev/slinky/x/oracle/types"
)

var _ handlers.APIDataHandler[oracletypes.CurrencyPair, *big.Int] = (*StaticMockAPIHandler)(nil)

const (
	// Name is the name of the provider.
	Name = "static-mock-provider"
)

// StaticMockAPIHandler implements a mock API handler that returns static data.
type StaticMockAPIHandler struct { //nolint
	exchangeRates map[oracletypes.CurrencyPair]*big.Int
	currencyPairs []oracletypes.CurrencyPair
}

// NewAPIHandler returns a new StaticMockAPIHandler. This constructs a
// new static mock provider from the config. Notice this method expects the
<<<<<<< HEAD
// TokenNameToSymbol map to be populated w/ entries of the form CurrencyPair.String():
=======
// market configuration map to be populated w/ entries of the form CurrencyPair.ToString():
>>>>>>> 6a974c94
// big.NewInt(price).
func NewAPIHandler(
	cfg config.ProviderConfig,
) (*StaticMockAPIHandler, error) {
	if cfg.Name != Name {
		return nil, fmt.Errorf("expected provider config name to be static-mock-provider, got %s", cfg.Name)
	}

	s := StaticMockAPIHandler{
		exchangeRates: make(map[oracletypes.CurrencyPair]*big.Int),
		currencyPairs: make([]oracletypes.CurrencyPair, 0),
	}

	for cpString, market := range cfg.Market.CurrencyPairToMarketConfigs {
		cp, err := oracletypes.CurrencyPairFromString(cpString)
		if err != nil {
			continue
		}

		price, converted := big.NewInt(0).SetString(market.Ticker, 10)
		if !converted {
			return nil, fmt.Errorf("failed to parse price %s for currency pair %s", price, cpString)
		}

		s.exchangeRates[cp] = price
		s.currencyPairs = append(s.currencyPairs, cp)
	}

	return &s, nil
}

// CreateURL is a no-op.
func (s *StaticMockAPIHandler) CreateURL(_ []oracletypes.CurrencyPair) (string, error) {
	return "static-url", nil
}

// ParseResponse is a no-op. This simply returns the price of the currency pairs configured
// timestamped with the current time.
func (s *StaticMockAPIHandler) ParseResponse(
	cps []oracletypes.CurrencyPair,
	_ *http.Response,
) providertypes.GetResponse[oracletypes.CurrencyPair, *big.Int] {
	var (
		resolved   = make(map[oracletypes.CurrencyPair]providertypes.Result[*big.Int])
		unresolved = make(map[oracletypes.CurrencyPair]error)
	)

	for _, cp := range cps {
		if price, ok := s.exchangeRates[cp]; ok {
			resolved[cp] = providertypes.NewResult[*big.Int](price, time.Now())
		} else {
			unresolved[cp] = fmt.Errorf("failed to resolve currency pair %s", cp)
		}
	}

	return providertypes.NewGetResponse[oracletypes.CurrencyPair, *big.Int](resolved, unresolved)
}<|MERGE_RESOLUTION|>--- conflicted
+++ resolved
@@ -27,11 +27,7 @@
 
 // NewAPIHandler returns a new StaticMockAPIHandler. This constructs a
 // new static mock provider from the config. Notice this method expects the
-<<<<<<< HEAD
-// TokenNameToSymbol map to be populated w/ entries of the form CurrencyPair.String():
-=======
 // market configuration map to be populated w/ entries of the form CurrencyPair.ToString():
->>>>>>> 6a974c94
 // big.NewInt(price).
 func NewAPIHandler(
 	cfg config.ProviderConfig,
