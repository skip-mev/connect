package gate

import (
	"time"

	"github.com/skip-mev/slinky/oracle/config"
	oracletypes "github.com/skip-mev/slinky/x/oracle/types"
)

const (
	// Name is the name of the Gate.io provider.
	Name = "gate.io"
	// URL is the base url of for the Gate.io websocket API.
	URL = "wss://api.gateio.ws/ws/v4/"
)

// DefaultWebSocketConfig is the default configuration for the Gate.io Websocket.
var (
	DefaultWebSocketConfig = config.WebSocketConfig{
		Name:                          Name,
		Enabled:                       true,
		MaxBufferSize:                 1000,
		ReconnectionTimeout:           10 * time.Second,
		WSS:                           URL,
		ReadBufferSize:                config.DefaultReadBufferSize,
		WriteBufferSize:               config.DefaultWriteBufferSize,
		HandshakeTimeout:              config.DefaultHandshakeTimeout,
		EnableCompression:             config.DefaultEnableCompression,
		ReadTimeout:                   config.DefaultReadTimeout,
		WriteTimeout:                  config.DefaultWriteTimeout,
		PingInterval:                  config.DefaultPingInterval,
<<<<<<< HEAD
=======
		MaxReadErrorCount:             config.DefaultMaxReadErrorCount,
>>>>>>> 26dd9e6e
		MaxSubscriptionsPerConnection: config.DefaultMaxSubscriptionsPerConnection,
	}

	// DefaultMarketConfig is the default market configuration for Gate.io.
	DefaultMarketConfig = config.MarketConfig{
		Name: Name,
		CurrencyPairToMarketConfigs: map[string]config.CurrencyPairMarketConfig{
			"BITCOIN/USD": {
				Ticker:       "BTC_USDT",
				CurrencyPair: oracletypes.NewCurrencyPair("BITCOIN", "USD"),
			},
			"ETHEREUM/USD": {
				Ticker:       "ETH_USDT",
				CurrencyPair: oracletypes.NewCurrencyPair("ETHEREUM", "USD"),
			},
			"ATOM/USD": {
				Ticker:       "ATOM_USDT",
				CurrencyPair: oracletypes.NewCurrencyPair("ATOM", "USD"),
			},
			"SOLANA/USD": {
				Ticker:       "SOL_USDT",
				CurrencyPair: oracletypes.NewCurrencyPair("SOLANA", "USD"),
			},
			"CELESTIA/USD": {
				Ticker:       "TIA_USDT",
				CurrencyPair: oracletypes.NewCurrencyPair("CELESTIA", "USD"),
			},
			"AVAX/USD": {
				Ticker:       "AVAX_USDT",
				CurrencyPair: oracletypes.NewCurrencyPair("AVAX", "USD"),
			},
			"DYDX/USD": {
				Ticker:       "DYDX_USDT",
				CurrencyPair: oracletypes.NewCurrencyPair("DYDX", "USD"),
			},
			"ETHEREUM/BITCOIN": {
				Ticker:       "ETH_BTC",
				CurrencyPair: oracletypes.NewCurrencyPair("ETHEREUM", "BITCOIN"),
			},
		},
	}
)<|MERGE_RESOLUTION|>--- conflicted
+++ resolved
@@ -29,10 +29,7 @@
 		ReadTimeout:                   config.DefaultReadTimeout,
 		WriteTimeout:                  config.DefaultWriteTimeout,
 		PingInterval:                  config.DefaultPingInterval,
-<<<<<<< HEAD
-=======
 		MaxReadErrorCount:             config.DefaultMaxReadErrorCount,
->>>>>>> 26dd9e6e
 		MaxSubscriptionsPerConnection: config.DefaultMaxSubscriptionsPerConnection,
 	}
 
