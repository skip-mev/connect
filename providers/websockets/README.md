--- conflicted
+++ resolved
@@ -13,13 +13,7 @@
 * [ByBit](./bybit/README.md) - ByBit is a cryptocurrency exchange that provides a free API for fetching cryptocurrency data. ByBit is a **primary data source** for the oracle.
 * [Coinbase](./coinbase/README.md) - Coinbase is a cryptocurrency exchange that provides a free API for fetching cryptocurrency data. Coinbase is a **primary data source** for the oracle.
 * [Crypto.com](./cryptodotcom/README.md) - Crypto.com is a cryptocurrency exchange that provides a free API for fetching cryptocurrency data. Crypto.com is a **primary data source** for the oracle.   
-<<<<<<< HEAD
-* [OKX](./okx/README.md) - OKX is a cryptocurrency exchange that provides a free API for fetching cryptocurrency data. OKX is a **primary data source** for the oracle.
-* [ByBit](./bybit/README.md) - ByBit is a cryptocurrency exchange that provides a free API for fetching cryptocurrency data. ByBit is a **primary data source** for the oracle.
 * [Kraken](./kraken/README.md) - Kraken is a cryptocurrency exchange that provides a free API for fetching cryptocurrency data. Kraken is a **primary data source** for the oracle.
 * [Huobi](./huobi/README.md) - Huobi is a cryptocurrency exchange that provides a free API for fetching cryptocurrency data. Huobi is a **primary data source** for the oracle.
-=======
-* [Kraken](./kraken/README.md) - Kraken is a cryptocurrency exchange that provides a free API for fetching cryptocurrency data. Kraken is a **primary data source** for the oracle.
-* [Kucoin](./kucoin/README.md) - Kucoin is a cryptocurrency exchange that provides a free API for fetching cryptocurrency data. Kucoin is a **primary data source** for the oracle.
-* [OKX](./okx/README.md) - OKX is a cryptocurrency exchange that provides a free API for fetching cryptocurrency data. OKX is a **primary data source** for the oracle.
->>>>>>> 8d608676
+* [KuCoin](./kucoin/README.md) - KuCoin is a cryptocurrency exchange that provides a free API for fetching cryptocurrency data. KuCoin is a **primary data source** for the oracle.
+* [OKX](./okx/README.md) - OKX is a cryptocurrency exchange that provides a free API for fetching cryptocurrency data. OKX is a **primary data source** for the oracle.