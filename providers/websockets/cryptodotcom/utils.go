--- conflicted
+++ resolved
@@ -36,10 +36,7 @@
 		ReadTimeout:                   config.DefaultReadTimeout,
 		WriteTimeout:                  config.DefaultWriteTimeout,
 		PingInterval:                  config.DefaultPingInterval,
-<<<<<<< HEAD
-=======
 		MaxReadErrorCount:             config.DefaultMaxReadErrorCount,
->>>>>>> 26dd9e6e
 		MaxSubscriptionsPerConnection: config.DefaultMaxSubscriptionsPerConnection,
 	}
 
