package cryptodotcom

import (
	"encoding/json"
	"fmt"
	"math/big"

	"go.uber.org/zap"

	"github.com/skip-mev/slinky/oracle/config"
	"github.com/skip-mev/slinky/providers/base/websocket/handlers"
	providertypes "github.com/skip-mev/slinky/providers/types"
	oracletypes "github.com/skip-mev/slinky/x/oracle/types"
)

const (
	// Name is the name of the Crypto.com provider.
	Name = "crypto_dot_com"
)

var _ handlers.WebSocketDataHandler[oracletypes.CurrencyPair, *big.Int] = (*WebSocketDataHandler)(nil)

// WebSocketDataHandler implements the WebSocketDataHandler interface. This is used to
// handle messages received from the Crypto.com websocket API.
type WebSocketDataHandler struct {
	logger *zap.Logger

	// config is the config for the Crypto.com web socket API.
	cfg config.ProviderConfig
}

// NewWebSocketDataHandler returns a new WebSocketDataHandler implementation for Crypto.com.
func NewWebSocketDataHandler(
	logger *zap.Logger,
	cfg config.ProviderConfig,
) (handlers.WebSocketDataHandler[oracletypes.CurrencyPair, *big.Int], error) {
	if err := cfg.ValidateBasic(); err != nil {
		return nil, fmt.Errorf("invalid provider config %s", err)
	}

	if !cfg.WebSocket.Enabled {
		return nil, fmt.Errorf("web socket is not enabled for provider %s", cfg.Name)
	}

	if cfg.Name != Name {
		return nil, fmt.Errorf("invalid provider name %s", cfg.Name)
	}

	return &WebSocketDataHandler{
		cfg:    cfg,
		logger: logger.With(zap.String("web_socket_data_handler", Name)),
	}, nil
}

// HandleMessage is used to handle a message received from the data provider. The Crypto.com
// web socket API sends a heartbeat message every 30 seconds. If a heartbeat message is received,
// a heartbeat response message must be sent back to the Crypto.com web socket API, otherwise
// the connection will be closed. If a subscribe message is received, the message must be parsed
// and a response must be returned. No update message is required for subscribe messages.
func (h *WebSocketDataHandler) HandleMessage(
	message []byte,
) (providertypes.GetResponse[oracletypes.CurrencyPair, *big.Int], []byte, error) {
	var (
		msg  InstrumentResponseMessage
		resp providertypes.GetResponse[oracletypes.CurrencyPair, *big.Int]
	)

	if err := json.Unmarshal(message, &msg); err != nil {
		return resp, nil, fmt.Errorf("failed to unmarshal message: %s", err)
	}

	// The status code of the message must be 0 for success.
	if StatusCode(msg.Code) != SuccessStatusCode {
		return resp, nil, fmt.Errorf("got unexpected error code %d: %s", msg.Code, string(message))
	}

	// Case on the two supported methods
	switch Method(msg.Method) {
	case HeartBeatRequestMethod:
		h.logger.Debug("received heartbeat")

		// If a heartbeat is received, send a heartbeat response back. This will not include
		// any instrument data.
		heartbeatResp, err := NewHeartBeatResponseMessage(msg.ID)
		if err != nil {
			return resp, nil, err
		}

		return resp, heartbeatResp, nil
	case InstrumentMethod:
		h.logger.Debug("received instrument message")

		// If a subscribe message is received, parse the message and send a response.
		subscribeResp, err := h.parseInstrumentMessage(msg)
		if err != nil {
			return resp, nil, err
		}

		return subscribeResp, nil, nil
	default:
		return resp, nil, fmt.Errorf("unknown method %s", msg.Method)
	}
}

// CreateMessage is used to create a message to send to the data provider. This is used to
// subscribe to the given currency pairs. This is called when the connection to the data
// provider is first established.
func (h *WebSocketDataHandler) CreateMessage(
	cps []oracletypes.CurrencyPair,
) ([]byte, error) {
	instruments := make([]string, 0)

	// Iterate through each currency pair and get the instrument name. The instrument name
	// corresponds to the perpetual contract name on the Crypto.com web socket API. This will
	// only subscribe to price feeds that are configured in the config file.
	for _, cp := range cps {
		market, ok := h.cfg.Market.CurrencyPairToMarketConfigs[cp.ToString()]
		if !ok {
<<<<<<< HEAD
			h.logger.Debug("no instrument for currency pair", zap.String("currency_pair", cp.String()))
=======
			h.logger.Debug("no market configuration for currency pair", zap.String("currency_pair", cp.ToString()))
>>>>>>> 15ac02c9
			continue
		}

		instruments = append(instruments, fmt.Sprintf(TickerChannel, market.Ticker))
	}

	h.logger.Debug("subscribing to instruments", zap.Strings("instruments", instruments))
	return NewInstrumentMessage(instruments)
}<|MERGE_RESOLUTION|>--- conflicted
+++ resolved
@@ -114,13 +114,9 @@
 	// corresponds to the perpetual contract name on the Crypto.com web socket API. This will
 	// only subscribe to price feeds that are configured in the config file.
 	for _, cp := range cps {
-		market, ok := h.cfg.Market.CurrencyPairToMarketConfigs[cp.ToString()]
+		market, ok := h.cfg.Market.CurrencyPairToMarketConfigs[cp.String()]
 		if !ok {
-<<<<<<< HEAD
-			h.logger.Debug("no instrument for currency pair", zap.String("currency_pair", cp.String()))
-=======
-			h.logger.Debug("no market configuration for currency pair", zap.String("currency_pair", cp.ToString()))
->>>>>>> 15ac02c9
+			h.logger.Debug("no market configuration for currency pair", zap.String("currency_pair", cp.String()))
 			continue
 		}
 
