package cryptodotcom

import (
	"encoding/json"
	"fmt"
	"math/big"

	"go.uber.org/zap"

	"github.com/skip-mev/slinky/oracle/config"
	"github.com/skip-mev/slinky/providers/base/websocket/handlers"
	providertypes "github.com/skip-mev/slinky/providers/types"
	oracletypes "github.com/skip-mev/slinky/x/oracle/types"
)

const (
	// Name is the name of the Crypto.com provider.
	Name = "crypto_dot_com"
)

var _ handlers.WebSocketDataHandler[oracletypes.CurrencyPair, *big.Int] = (*WebSocketDataHandler)(nil)

// WebSocketDataHandler implements the WebSocketDataHandler interface. This is used to
// handle messages received from the Crypto.com websocket API.
type WebSocketDataHandler struct {
	logger *zap.Logger

	// config is the config for the Crypto.com web socket API.
	cfg config.ProviderConfig
}

// NewWebSocketDataHandler returns a new WebSocketDataHandler implementation for Crypto.com.
func NewWebSocketDataHandler(
	logger *zap.Logger,
	cfg config.ProviderConfig,
) (handlers.WebSocketDataHandler[oracletypes.CurrencyPair, *big.Int], error) {
	if err := cfg.ValidateBasic(); err != nil {
		return nil, fmt.Errorf("invalid provider config %s", err)
	}

	if !cfg.WebSocket.Enabled {
		return nil, fmt.Errorf("web socket is not enabled for provider %s", cfg.Name)
	}

	if cfg.Name != Name {
		return nil, fmt.Errorf("invalid provider name %s", cfg.Name)
	}

	return &WebSocketDataHandler{
		cfg:    cfg,
		logger: logger.With(zap.String("web_socket_data_handler", Name)),
	}, nil
}

// HandleMessage is used to handle a message received from the data provider. The Crypto.com
// web socket API sends a heartbeat message every 30 seconds. If a heartbeat message is received,
// a heartbeat response message must be sent back to the Crypto.com web socket API, otherwise
// the connection will be closed. If a subscribe message is received, the message must be parsed
// and a response must be returned. No update message is required for subscribe messages.
func (h *WebSocketDataHandler) HandleMessage(
	message []byte,
) (providertypes.GetResponse[oracletypes.CurrencyPair, *big.Int], []byte, error) {
	var (
		msg  InstrumentResponseMessage
		resp providertypes.GetResponse[oracletypes.CurrencyPair, *big.Int]
	)

	if err := json.Unmarshal(message, &msg); err != nil {
		return resp, nil, fmt.Errorf("failed to unmarshal message: %s", err)
	}

	// The status code of the message must be 0 for success.
	if StatusCode(msg.Code) != SuccessStatusCode {
		return resp, nil, fmt.Errorf("got unexpected error code %d: %s", msg.Code, string(message))
	}

	// Case on the two supported methods
	switch Method(msg.Method) {
	case HeartBeatRequestMethod:
		h.logger.Debug("received heartbeat")

		// If a heartbeat is received, send a heartbeat response back. This will not include
		// any instrument data.
		heartbeatResp, err := NewHeartBeatResponseMessage(msg.ID)
		if err != nil {
			return resp, nil, err
		}

		return resp, heartbeatResp, nil
	case InstrumentMethod:
		h.logger.Debug("received instrument message")

		// If a subscribe message is received, parse the message and send a response.
		subscribeResp, err := h.parseInstrumentMessage(msg)
		if err != nil {
			return resp, nil, err
		}

		return subscribeResp, nil, nil
	default:
		return resp, nil, fmt.Errorf("unknown method %s", msg.Method)
	}
}

// CreateMessages is used to create a message to send to the data provider. This is used to
// subscribe to the given currency pairs. This is called when the connection to the data
// provider is first established.
func (h *WebSocketDataHandler) CreateMessages(
	cps []oracletypes.CurrencyPair,
) ([]handlers.WebsocketEncodedMessage, error) {
	instruments := make([]string, 0)

	// Iterate through each currency pair and get the instrument name. The instrument name
	// corresponds to the perpetual contract name on the Crypto.com web socket API. This will
	// only subscribe to price feeds that are configured in the config file.
	for _, cp := range cps {
		market, ok := h.cfg.Market.CurrencyPairToMarketConfigs[cp.String()]
		if !ok {
<<<<<<< HEAD
			h.logger.Debug("no instrument for currency pair", zap.String("currency_pair", cp.String()))
=======
			h.logger.Debug("no market configuration for currency pair", zap.String("currency_pair", cp.String()))
>>>>>>> 6a974c94
			continue
		}

		instruments = append(instruments, fmt.Sprintf(TickerChannel, market.Ticker))
	}

	h.logger.Debug("subscribing to instruments", zap.Strings("instruments", instruments))
	return NewInstrumentMessage(instruments)
}<|MERGE_RESOLUTION|>--- conflicted
+++ resolved
@@ -116,11 +116,7 @@
 	for _, cp := range cps {
 		market, ok := h.cfg.Market.CurrencyPairToMarketConfigs[cp.String()]
 		if !ok {
-<<<<<<< HEAD
-			h.logger.Debug("no instrument for currency pair", zap.String("currency_pair", cp.String()))
-=======
 			h.logger.Debug("no market configuration for currency pair", zap.String("currency_pair", cp.String()))
->>>>>>> 6a974c94
 			continue
 		}
 
