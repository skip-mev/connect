--- conflicted
+++ resolved
@@ -120,11 +120,7 @@
 	}
 }
 
-<<<<<<< HEAD
-// CreateMessage is used to create an initial subscription message to send to the data provider.
-=======
 // CreateMessages is used to create a an initial subscription message to send to the data provider.
->>>>>>> ddf384c1
 // Only the currency pairs that are specified in the config are subscribed to. The only channel
 // that is subscribed to is the index tickers channel - which supports spot markets.
 func (h *WebsocketDataHandler) CreateMessages(
