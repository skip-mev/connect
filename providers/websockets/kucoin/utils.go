package kucoin

import (
	"time"

	"github.com/skip-mev/slinky/oracle/config"
	oracletypes "github.com/skip-mev/slinky/x/oracle/types"
)

const (
	// Name is the name of the KuCoin provider.
	Name = "kucoin"

	// WSSEndpoint contains the endpoint format for Kucoin websocket API. Specifically
	// this inputs the dynamically generated token from the user and the endpoint.
	WSSEndpoint = "%s?token=%s"

	// WSS is the websocket URL for Kucoin. Note that this may change as the URL is
	// dynamically generated. A token is required to connect to the websocket feed.
	WSS = "wss://ws-api-spot.kucoin.com/"

	// URL is the Kucoin websocket URL. This URL specifically points to the public
	// spot and maring REST API.
	URL = "https://api.kucoin.com"

	// DefaultPingInterval is the default ping interval for the KuCoin websocket.
	DefaultPingInterval = 10 * time.Second
)

var (
	// DefaultWebSocketConfig defines the default websocket config for Kucoin.
	DefaultWebSocketConfig = config.WebSocketConfig{
		Enabled:                       true,
		MaxBufferSize:                 config.DefaultMaxBufferSize,
		ReconnectionTimeout:           config.DefaultReconnectionTimeout,
		WSS:                           WSS, // Note that this may change as the URL is dynamically generated.
		Name:                          Name,
		ReadBufferSize:                config.DefaultReadBufferSize,
		WriteBufferSize:               config.DefaultWriteBufferSize,
		HandshakeTimeout:              config.DefaultHandshakeTimeout,
		EnableCompression:             config.DefaultEnableCompression,
		ReadTimeout:                   config.DefaultReadTimeout,
		WriteTimeout:                  config.DefaultWriteTimeout,
		PingInterval:                  DefaultPingInterval,
<<<<<<< HEAD
=======
		MaxReadErrorCount:             config.DefaultMaxReadErrorCount,
>>>>>>> 26dd9e6e
		MaxSubscriptionsPerConnection: config.DefaultMaxSubscriptionsPerConnection,
	}

	// DefaultAPIConfig defines the default API config for KuCoin. This is
	// only utilized on the initial connection to the websocket feed.
	DefaultAPIConfig = config.APIConfig{
		Enabled:    false,
		Timeout:    5 * time.Second, // KuCoin recommends a timeout of 5 seconds.
		Interval:   1 * time.Minute, // This is not used.
		MaxQueries: 1,               // This is not used.
		URL:        URL,
		Name:       Name,
	}

	// DefaultMarketConfig defines the default market config for Kucoin.
	DefaultMarketConfig = config.MarketConfig{
		Name: Name,
		CurrencyPairToMarketConfigs: map[string]config.CurrencyPairMarketConfig{
			"BITCOIN/USD": {
				Ticker:       "BTC-USDT",
				CurrencyPair: oracletypes.NewCurrencyPair("BITCOIN", "USD"),
			},
			"ETHEREUM/USD": {
				Ticker:       "ETH-USDT",
				CurrencyPair: oracletypes.NewCurrencyPair("ETHEREUM", "USD"),
			},
			"ATOM/USD": {
				Ticker:       "ATOM-USDT",
				CurrencyPair: oracletypes.NewCurrencyPair("ATOM", "USD"),
			},
			"SOLANA/USD": {
				Ticker:       "SOL-USDT",
				CurrencyPair: oracletypes.NewCurrencyPair("SOLANA", "USD"),
			},
			"CELESTIA/USD": {
				Ticker:       "TIA-USDT",
				CurrencyPair: oracletypes.NewCurrencyPair("CELESTIA", "USD"),
			},
			"AVAX/USD": {
				Ticker:       "AVAX-USDT",
				CurrencyPair: oracletypes.NewCurrencyPair("AVAX", "USD"),
			},
			"DYDX/USD": {
				Ticker:       "DYDX-USDT",
				CurrencyPair: oracletypes.NewCurrencyPair("DYDX", "USD"),
			},
			"ETHEREUM/BITCOIN": {
				Ticker:       "ETH-BTC",
				CurrencyPair: oracletypes.NewCurrencyPair("ETHEREUM", "BITCOIN"),
			},
			"OSMOSIS/USD": {
				Ticker:       "OSMO-USDT",
				CurrencyPair: oracletypes.NewCurrencyPair("OSMOSIS", "USD"),
			},
		},
	}
)<|MERGE_RESOLUTION|>--- conflicted
+++ resolved
@@ -42,10 +42,7 @@
 		ReadTimeout:                   config.DefaultReadTimeout,
 		WriteTimeout:                  config.DefaultWriteTimeout,
 		PingInterval:                  DefaultPingInterval,
-<<<<<<< HEAD
-=======
 		MaxReadErrorCount:             config.DefaultMaxReadErrorCount,
->>>>>>> 26dd9e6e
 		MaxSubscriptionsPerConnection: config.DefaultMaxSubscriptionsPerConnection,
 	}
 
