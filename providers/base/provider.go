--- conflicted
+++ resolved
@@ -53,21 +53,8 @@
 }
 
 // NewProvider returns a new Base provider.
-<<<<<<< HEAD
-func NewProvider[K providertypes.ResponseKey, V providertypes.ResponseValue](
-	cfg config.ProviderConfig,
-	opts ...ProviderOption[K, V],
-) (providertypes.Provider[K, V], error) {
-	if err := cfg.ValidateBasic(); err != nil {
-		return nil, fmt.Errorf("invalid provider config %s", err)
-	}
-
+func NewProvider[K providertypes.ResponseKey, V providertypes.ResponseValue](opts ...ProviderOption[K, V]) (providertypes.Provider[K, V], error) {
 	p := &Provider[K, V]{
-		cfg:    cfg,
-=======
-func NewProvider[K comparable, V any](opts ...ProviderOption[K, V]) (providertypes.Provider[K, V], error) {
-	p := &BaseProvider[K, V]{
->>>>>>> 6a974c94
 		logger: zap.NewNop(),
 		ids:    make([]K, 0),
 		data:   make(map[K]providertypes.Result[V]),
@@ -108,13 +95,8 @@
 }
 
 // Name returns the name of the provider.
-<<<<<<< HEAD
 func (p *Provider[K, V]) Name() string {
-	return p.cfg.Name
-=======
-func (p *BaseProvider[K, V]) Name() string {
 	return p.name
->>>>>>> 6a974c94
 }
 
 // GetData returns the latest data recorded by the provider. The data is constantly
@@ -134,9 +116,9 @@
 // Type returns the type of data handler the provider uses
 func (p *Provider[K, V]) Type() providermetrics.ProviderType {
 	switch {
-	case p.cfg.API.Enabled:
+	case p.apiCfg.Enabled && p.api != nil:
 		return providermetrics.API
-	case p.cfg.WebSocket.Enabled:
+	case p.wsCfg.Enabled && p.ws != nil:
 		return providermetrics.WebSockets
 	default:
 		return "unknown"
