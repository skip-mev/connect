package base

import (
	"context"
	"fmt"
	"maps"
	"sync"
	"sync/atomic"

	"go.uber.org/zap"

	"github.com/skip-mev/slinky/oracle/config"
	apihandlers "github.com/skip-mev/slinky/providers/base/api/handlers"
	providermetrics "github.com/skip-mev/slinky/providers/base/metrics"
	wshandlers "github.com/skip-mev/slinky/providers/base/websocket/handlers"
	providertypes "github.com/skip-mev/slinky/providers/types"
)

// Provider implements a base provider that can be used to build other providers.
type Provider[K providertypes.ResponseKey, V providertypes.ResponseValue] struct {
	mu      sync.Mutex
	logger  *zap.Logger
	running atomic.Bool

	// name is the name of the provider.
	name string

	// api is the handler for the querying api data. Developer's implement this interface
	// to extend the provider's functionality. For example, this could be used to fetch
	// prices from an API, where K is the currency pair and V is the price. For more information
	// on how to implement a custom handler, please see the providers/base/README.md file.
	api apihandlers.APIQueryHandler[K, V]

	// apiCfg is the API configuration for the provider.
	apiCfg config.APIConfig

	// ws is the handler for the websocket data. Developers implement this interface to extend
	// the provider's functionality. For example, this could be used to fetch prices from a
	// websocket, where K is the currency pair and V is the price. For more information on how
	// to implement a custom handler, please see the providers/base/README.md file.
	ws wshandlers.WebSocketQueryHandler[K, V]

	// wsCfg is the websocket configuration for the provider.
	wsCfg config.WebSocketConfig

	// data is the latest set of key -> value pairs for the provider i.e. the latest prices
	// for a given set of currency pairs.
	data map[K]providertypes.Result[V]

	// ids is the set of IDs that the provider will fetch data for.
	ids []K

	// metrics is the metrics implementation for the provider.
	metrics providermetrics.ProviderMetrics

	// updater is the config updater that is used to fetch the configuration for the provider.
	updater ConfigUpdater[K]

	// restartCh is the channel that is used to signal the provider to restart.
	restartCh chan struct{}

	// stopCh is the channel that is used to signal the provider to stop.
	stopCh chan struct{}
}

// NewProvider returns a new Base provider.
func NewProvider[K providertypes.ResponseKey, V providertypes.ResponseValue](opts ...ProviderOption[K, V]) (*Provider[K, V], error) {
	p := &Provider[K, V]{
		logger:    zap.NewNop(),
		ids:       make([]K, 0),
		data:      make(map[K]providertypes.Result[V]),
		restartCh: make(chan struct{}),
		stopCh:    make(chan struct{}),
	}

	for _, opt := range opts {
		opt(p)
	}

	switch {
	case p.api != nil && p.ws != nil:
		return nil, fmt.Errorf("cannot configure both api and websocket")
	case p.api == nil && p.ws == nil:
		return nil, fmt.Errorf("must configure either api or websocket")
	case p.apiCfg.ValidateBasic() != nil:
		return nil, fmt.Errorf("invalid api config")
	case p.wsCfg.ValidateBasic() != nil:
		return nil, fmt.Errorf("invalid websocket config")
	}

	if p.metrics == nil {
		p.metrics = providermetrics.NewNopProviderMetrics()
	}

	return p, nil
}

// Start starts the provider's main loop. The provider will fetch the data from the handler
// and continuously update the data. This blocks until the provider is stopped.
func (p *Provider[K, V]) Start(ctx context.Context) error {
	p.logger.Info("starting provider")
	if len(p.ids) == 0 {
		p.logger.Warn("no ids to fetch")
	}

	p.running.Store(true)
	defer p.running.Store(false)

	// If the config updater is set, the provider may update it's internal configurations
	// on the fly. As such, we need to listen for updates to the config updater and restart
	// the provider's main loop when the configuration changes.
	go p.listenOnConfigUpdater(ctx)

	// Start the main loop. At a high level, the main loop will continuously fetch data from
	// the handler and update the provider's data. It allows for the provider to be restarted
	// when the configuration changes. The main loop will exit either when the context is
	// cancelled or the provider gets an unexpected error.
	var retErr error
MainLoop:
	for {
		// Create a new context for the fetch loop. This allows us to cancel the fetch loop
		// when the provider needs to be restarted.
		fetchCtx, cancel := context.WithCancel(ctx)
		defer cancel()

		// Start the fetch loop.
		errCh := make(chan error)
		go func() {
			errCh <- p.fetch(fetchCtx)
		}()

		select {
		case <-p.restartCh:
			// If any of the provider's configurations have changed, the provider will
			// be signalled to restart.
			p.logger.Info("restarting provider")
			cancel()

			// Wait for the fetch loop to stop.
			err := <-errCh
			p.logger.Debug("provider fetch loop stopped", zap.Error(err))
		case err := <-errCh:
			// If the fetch loop stops unexpectedly, we should return.
			retErr = err
			break MainLoop
		case <-ctx.Done():
<<<<<<< HEAD
			retErr = <-errCh
			break MainLoop
		case <-p.stopCh:
			p.logger.Debug("stopping provider")
			cancel()
=======
			// If the context is cancelled, we should return. We expect the fetch go routine
			// to exit when the context is cancelled.
>>>>>>> 2fdfb5a2
			retErr = <-errCh
			break MainLoop
		}
	}

	return retErr
<<<<<<< HEAD
}

// Stop stops the provider's main loop.
func (p *Provider[K, V]) Stop() {
	if !p.running.Load() {
		return
	}

	p.logger.Info("received manual stop signal")
	p.stopCh <- struct{}{}
}

// IsRunning returns true if the provider is running.
func (p *Provider[K, V]) IsRunning() bool {
	return p.running.Load()
=======
>>>>>>> 2fdfb5a2
}

// Name returns the name of the provider.
func (p *Provider[K, V]) Name() string {
	return p.name
}

// SetIDs sets the set of IDs that the provider is responsible for fetching data for.
func (p *Provider[K, V]) SetIDs(ids []K) {
	p.mu.Lock()
	defer p.mu.Unlock()

	p.ids = ids
}

// GetIDs returns the set of IDs that the provider is responsible for fetching data for.
func (p *Provider[K, V]) GetIDs() []K {
	p.mu.Lock()
	defer p.mu.Unlock()

	ids := make([]K, len(p.ids))
	copy(ids, p.ids)

	return ids
}

// GetData returns the latest data recorded by the provider. The data is constantly
// updated by the provider's main loop and provides access to the latest data - prices
// in constant time.
func (p *Provider[K, V]) GetData() map[K]providertypes.Result[V] {
	p.mu.Lock()
	defer p.mu.Unlock()

	// Deep copy the prices into a new map.
	cpy := make(map[K]providertypes.Result[V])
	maps.Copy(cpy, p.data)

	return cpy
}

// Type returns the type of data handler the provider uses.
func (p *Provider[K, V]) Type() providertypes.ProviderType {
	switch {
	case p.apiCfg.Enabled && p.api != nil:
		return providertypes.API
	case p.wsCfg.Enabled && p.ws != nil:
		return providertypes.WebSockets
	default:
		return "unknown"
	}
}<|MERGE_RESOLUTION|>--- conflicted
+++ resolved
@@ -144,23 +144,19 @@
 			retErr = err
 			break MainLoop
 		case <-ctx.Done():
-<<<<<<< HEAD
 			retErr = <-errCh
 			break MainLoop
 		case <-p.stopCh:
 			p.logger.Debug("stopping provider")
 			cancel()
-=======
 			// If the context is cancelled, we should return. We expect the fetch go routine
 			// to exit when the context is cancelled.
->>>>>>> 2fdfb5a2
 			retErr = <-errCh
 			break MainLoop
 		}
 	}
 
 	return retErr
-<<<<<<< HEAD
 }
 
 // Stop stops the provider's main loop.
@@ -176,8 +172,6 @@
 // IsRunning returns true if the provider is running.
 func (p *Provider[K, V]) IsRunning() bool {
 	return p.running.Load()
-=======
->>>>>>> 2fdfb5a2
 }
 
 // Name returns the name of the provider.
