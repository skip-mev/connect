package handlers_test

import (
	"context"
	"fmt"
	"math/big"
	"net/http"
	"strings"
	"testing"
	"time"

	"go.uber.org/zap"

	"github.com/stretchr/testify/mock"
	"github.com/stretchr/testify/require"

	"github.com/skip-mev/slinky/oracle/config"
	slinkytypes "github.com/skip-mev/slinky/pkg/types"
	"github.com/skip-mev/slinky/providers/base/api/errors"
	"github.com/skip-mev/slinky/providers/base/api/handlers"
	"github.com/skip-mev/slinky/providers/base/api/handlers/mocks"
	"github.com/skip-mev/slinky/providers/base/api/metrics"
	mockmetrics "github.com/skip-mev/slinky/providers/base/api/metrics/mocks"
	providertypes "github.com/skip-mev/slinky/providers/types"
	oracletypes "github.com/skip-mev/slinky/x/oracle/types"
)

var (
	logger  = zap.NewExample()
	btcusd  = slinkytypes.NewCurrencyPair("BTC", "USD")
	ethusd  = slinkytypes.NewCurrencyPair("ETH", "USD")
	atomusd = slinkytypes.NewCurrencyPair("ATOM", "USD")

	constantURL = "http://fetchdata.org:8080"

	cfg = config.APIConfig{
		Enabled:    true,
		Timeout:    500 * time.Millisecond,
		Interval:   1 * time.Second,
		MaxQueries: 1,
		Atomic:     true,
		URL:        constantURL,
		Name:       "handler1",
	}

	nonAtomicCfg = config.APIConfig{
		Enabled:    true,
		Timeout:    500 * time.Millisecond,
		Interval:   1 * time.Second,
		MaxQueries: 1,
		Atomic:     false,
		URL:        constantURL,
		Name:       "handler1",
	}
)

func TestAPIQueryHandler(t *testing.T) {
	testCases := []struct {
		name           string
		requestHandler func() handlers.RequestHandler
		apiHandler     func() handlers.APIDataHandler[slinkytypes.CurrencyPair, *big.Int]
		metrics        func() metrics.APIMetrics
		capacity       int
		ids            []slinkytypes.CurrencyPair
		atomic         bool
		responses      providertypes.GetResponse[slinkytypes.CurrencyPair, *big.Int]
	}{
		{
			name: "no ids to query",
			requestHandler: func() handlers.RequestHandler {
				return mocks.NewRequestHandler(t)
			},
			apiHandler: func() handlers.APIDataHandler[slinkytypes.CurrencyPair, *big.Int] {
				h := mocks.NewAPIDataHandler[slinkytypes.CurrencyPair, *big.Int](t)
				return h
			},
			metrics: func() metrics.APIMetrics {
				m := mockmetrics.NewAPIMetrics(t)
				return m
			},
			capacity: 0,
			ids:      []slinkytypes.CurrencyPair{},
			atomic:   false,
			responses: providertypes.GetResponse[slinkytypes.CurrencyPair, *big.Int]{
				Resolved:   map[slinkytypes.CurrencyPair]providertypes.Result[*big.Int]{},
				UnResolved: map[slinkytypes.CurrencyPair]error{},
			},
		},
		{
			name: "single id to query with no errors and an atomic handler",
			requestHandler: func() handlers.RequestHandler {
				h := mocks.NewRequestHandler(t)

				h.On("Do", mock.Anything, constantURL).Return(newValidResponse(), nil).Times(1)

				return h
			},
<<<<<<< HEAD
			apiHandler: func() handlers.APIDataHandler[slinkytypes.CurrencyPair, *big.Int] {
				expectedIds := []slinkytypes.CurrencyPair{btcusd}
=======
			apiHandler: func() handlers.APIDataHandler[oracletypes.CurrencyPair, *big.Int] {
				expectedIDs := []oracletypes.CurrencyPair{btcusd}
>>>>>>> ff3e3f07

				h := mocks.NewAPIDataHandler[slinkytypes.CurrencyPair, *big.Int](t)

				h.On("CreateURL", expectedIDs).Return(constantURL, nil).Times(1)

				resolved := map[slinkytypes.CurrencyPair]providertypes.Result[*big.Int]{
					btcusd: {
						Value: big.NewInt(100),
					},
				}
				response := providertypes.NewGetResponse[slinkytypes.CurrencyPair, *big.Int](
					resolved,
					nil,
				)

				h.On("ParseResponse", expectedIDs, newValidResponse()).Return(response).Times(1)

				return h
			},
			metrics: func() metrics.APIMetrics {
				m := mockmetrics.NewAPIMetrics(t)

				m.On("ObserveProviderResponseLatency", "handler1", mock.Anything).Times(1)
				m.On("AddProviderResponse", "handler1", strings.ToLower(fmt.Sprint(btcusd)), metrics.Success).Times(1)

				return m
			},
			capacity: 1,
			ids:      []slinkytypes.CurrencyPair{btcusd},
			atomic:   true,
			responses: providertypes.GetResponse[slinkytypes.CurrencyPair, *big.Int]{
				Resolved: map[slinkytypes.CurrencyPair]providertypes.Result[*big.Int]{
					btcusd: {
						Value: big.NewInt(100),
					},
				},
				UnResolved: map[slinkytypes.CurrencyPair]error{},
			},
		},
		{
			name: "single id to query with no errors and a non-atomic handler",
			requestHandler: func() handlers.RequestHandler {
				h := mocks.NewRequestHandler(t)

				h.On("Do", mock.Anything, constantURL).Return(newValidResponse(), nil).Times(1)

				return h
			},
<<<<<<< HEAD
			apiHandler: func() handlers.APIDataHandler[slinkytypes.CurrencyPair, *big.Int] {
				expectedIds := []slinkytypes.CurrencyPair{btcusd}
=======
			apiHandler: func() handlers.APIDataHandler[oracletypes.CurrencyPair, *big.Int] {
				expectedIDs := []oracletypes.CurrencyPair{btcusd}
>>>>>>> ff3e3f07

				h := mocks.NewAPIDataHandler[slinkytypes.CurrencyPair, *big.Int](t)

				h.On("CreateURL", expectedIDs).Return(constantURL, nil).Times(1)

				resolved := map[slinkytypes.CurrencyPair]providertypes.Result[*big.Int]{
					btcusd: {
						Value: big.NewInt(100),
					},
				}
				response := providertypes.NewGetResponse[slinkytypes.CurrencyPair, *big.Int](
					resolved,
					nil,
				)

				h.On("ParseResponse", expectedIDs, newValidResponse()).Return(response).Times(1)

				return h
			},
			metrics: func() metrics.APIMetrics {
				m := mockmetrics.NewAPIMetrics(t)

				m.On("ObserveProviderResponseLatency", "handler1", mock.Anything).Times(1)
				m.On("AddProviderResponse", "handler1", strings.ToLower(fmt.Sprint(btcusd)), metrics.Success).Times(1)

				return m
			},
			capacity: 1,
			ids:      []slinkytypes.CurrencyPair{btcusd},
			atomic:   false,
			responses: providertypes.GetResponse[slinkytypes.CurrencyPair, *big.Int]{
				Resolved: map[slinkytypes.CurrencyPair]providertypes.Result[*big.Int]{
					btcusd: {
						Value: big.NewInt(100),
					},
				},
				UnResolved: map[slinkytypes.CurrencyPair]error{},
			},
		},
		{
			name: "single id to query with rate limit errors and atomic handler",
			requestHandler: func() handlers.RequestHandler {
				h := mocks.NewRequestHandler(t)

				h.On("Do", mock.Anything, constantURL).Return(newRateLimitResponse(), nil).Times(1)

				return h
			},
			apiHandler: func() handlers.APIDataHandler[slinkytypes.CurrencyPair, *big.Int] {
				h := mocks.NewAPIDataHandler[slinkytypes.CurrencyPair, *big.Int](t)

				h.On("CreateURL", []slinkytypes.CurrencyPair{btcusd}).Return(constantURL, nil).Times(1)

				return h
			},
			metrics: func() metrics.APIMetrics {
				m := mockmetrics.NewAPIMetrics(t)

				m.On("ObserveProviderResponseLatency", "handler1", mock.Anything).Times(1)
				m.On("AddProviderResponse", "handler1", strings.ToLower(fmt.Sprint(btcusd)), metrics.RateLimit).Times(1)

				return m
			},
			capacity: 1,
			ids:      []slinkytypes.CurrencyPair{btcusd},
			atomic:   true,
			responses: providertypes.GetResponse[slinkytypes.CurrencyPair, *big.Int]{
				Resolved: map[slinkytypes.CurrencyPair]providertypes.Result[*big.Int]{},
				UnResolved: map[slinkytypes.CurrencyPair]error{
					btcusd: errors.ErrRateLimit,
				},
			},
		},
		{
			name: "single id to query with unexpected status code errors and atomic handler",
			requestHandler: func() handlers.RequestHandler {
				h := mocks.NewRequestHandler(t)

				h.On("Do", mock.Anything, constantURL).Return(newUnexpectedStatusCodeResponse(), nil).Times(1)

				return h
			},
			apiHandler: func() handlers.APIDataHandler[slinkytypes.CurrencyPair, *big.Int] {
				h := mocks.NewAPIDataHandler[slinkytypes.CurrencyPair, *big.Int](t)

				h.On("CreateURL", []slinkytypes.CurrencyPair{btcusd}).Return(constantURL, nil).Times(1)

				return h
			},
			metrics: func() metrics.APIMetrics {
				m := mockmetrics.NewAPIMetrics(t)

				m.On("ObserveProviderResponseLatency", "handler1", mock.Anything).Times(1)
				m.On("AddProviderResponse", "handler1", strings.ToLower(fmt.Sprint(btcusd)), metrics.UnexpectedStatusCode).Times(1)

				return m
			},
			capacity: 1,
			ids:      []slinkytypes.CurrencyPair{btcusd},
			atomic:   true,
			responses: providertypes.GetResponse[slinkytypes.CurrencyPair, *big.Int]{
				Resolved: map[slinkytypes.CurrencyPair]providertypes.Result[*big.Int]{},
				UnResolved: map[slinkytypes.CurrencyPair]error{
					btcusd: errors.ErrUnexpectedStatusCodeWithCode(http.StatusInternalServerError),
				},
			},
		},
		{
			name: "single id to query with failure to make request and atomic handler",
			requestHandler: func() handlers.RequestHandler {
				h := mocks.NewRequestHandler(t)

				h.On("Do", mock.Anything, constantURL).Return(nil, fmt.Errorf("client has no rizz")).Times(1)

				return h
			},
			apiHandler: func() handlers.APIDataHandler[slinkytypes.CurrencyPair, *big.Int] {
				h := mocks.NewAPIDataHandler[slinkytypes.CurrencyPair, *big.Int](t)

				h.On("CreateURL", []slinkytypes.CurrencyPair{btcusd}).Return(constantURL, nil).Times(1)

				return h
			},
			metrics: func() metrics.APIMetrics {
				m := mockmetrics.NewAPIMetrics(t)

				m.On("ObserveProviderResponseLatency", "handler1", mock.Anything).Times(1)
				m.On("AddProviderResponse", "handler1", strings.ToLower(fmt.Sprint(btcusd)), metrics.DoRequest).Times(1)

				return m
			},
			capacity: 1,
			ids:      []slinkytypes.CurrencyPair{btcusd},
			atomic:   true,
			responses: providertypes.GetResponse[slinkytypes.CurrencyPair, *big.Int]{
				Resolved: map[slinkytypes.CurrencyPair]providertypes.Result[*big.Int]{},
				UnResolved: map[slinkytypes.CurrencyPair]error{
					btcusd: errors.ErrDoRequestWithErr(fmt.Errorf("client has no rizz")),
				},
			},
		},
		{
			name: "multiple ids to query with no errors and atomic handler",
			requestHandler: func() handlers.RequestHandler {
				h := mocks.NewRequestHandler(t)

				h.On("Do", mock.Anything, constantURL).Return(newValidResponse(), nil).Times(1)

				return h
			},
<<<<<<< HEAD
			apiHandler: func() handlers.APIDataHandler[slinkytypes.CurrencyPair, *big.Int] {
				expectedIds := []slinkytypes.CurrencyPair{btcusd, ethusd, atomusd}
=======
			apiHandler: func() handlers.APIDataHandler[oracletypes.CurrencyPair, *big.Int] {
				expectedIDs := []oracletypes.CurrencyPair{btcusd, ethusd, atomusd}
>>>>>>> ff3e3f07

				h := mocks.NewAPIDataHandler[slinkytypes.CurrencyPair, *big.Int](t)

				h.On("CreateURL", expectedIDs).Return(constantURL, nil).Times(1)

				resolved := map[slinkytypes.CurrencyPair]providertypes.Result[*big.Int]{
					btcusd: {
						Value: big.NewInt(100),
					},
					ethusd: {
						Value: big.NewInt(200),
					},
					atomusd: {
						Value: big.NewInt(300),
					},
				}
				response := providertypes.NewGetResponse[slinkytypes.CurrencyPair, *big.Int](
					resolved,
					nil,
				)

				h.On("ParseResponse", expectedIDs, newValidResponse()).Return(response).Times(1)

				return h
			},
			metrics: func() metrics.APIMetrics {
				m := mockmetrics.NewAPIMetrics(t)

				m.On("ObserveProviderResponseLatency", "handler1", mock.Anything).Times(1)
				m.On("AddProviderResponse", "handler1", strings.ToLower(fmt.Sprint(btcusd)), metrics.Success).Times(1)
				m.On("AddProviderResponse", "handler1", strings.ToLower(fmt.Sprint(ethusd)), metrics.Success).Times(1)
				m.On("AddProviderResponse", "handler1", strings.ToLower(fmt.Sprint(atomusd)), metrics.Success).Times(1)

				return m
			},
			capacity: 3,
			ids:      []slinkytypes.CurrencyPair{btcusd, ethusd, atomusd},
			atomic:   true,
			responses: providertypes.GetResponse[slinkytypes.CurrencyPair, *big.Int]{
				Resolved: map[slinkytypes.CurrencyPair]providertypes.Result[*big.Int]{
					btcusd: {
						Value: big.NewInt(100),
					},
					ethusd: {
						Value: big.NewInt(200),
					},
					atomusd: {
						Value: big.NewInt(300),
					},
				},
				UnResolved: map[slinkytypes.CurrencyPair]error{},
			},
		},
		{
			name: "multiple ids to query with no errors and non-atomic handler",
			requestHandler: func() handlers.RequestHandler {
				h := mocks.NewRequestHandler(t)

				h.On("Do", mock.Anything, constantURL).Return(newValidResponse(), nil).Times(3)

				return h
			},
			apiHandler: func() handlers.APIDataHandler[slinkytypes.CurrencyPair, *big.Int] {
				h := mocks.NewAPIDataHandler[slinkytypes.CurrencyPair, *big.Int](t)

				h.On("CreateURL", []slinkytypes.CurrencyPair{btcusd}).Return(constantURL, nil).Times(1)
				h.On("CreateURL", []slinkytypes.CurrencyPair{ethusd}).Return(constantURL, nil).Times(1)
				h.On("CreateURL", []slinkytypes.CurrencyPair{atomusd}).Return(constantURL, nil).Times(1)

				btcResolved := map[slinkytypes.CurrencyPair]providertypes.Result[*big.Int]{
					btcusd: {
						Value: big.NewInt(100),
					},
				}
				btcResponse := providertypes.NewGetResponse[slinkytypes.CurrencyPair, *big.Int](
					btcResolved,
					nil,
				)

				ethResolved := map[slinkytypes.CurrencyPair]providertypes.Result[*big.Int]{
					ethusd: {
						Value: big.NewInt(200),
					},
				}
				ethResponse := providertypes.NewGetResponse[slinkytypes.CurrencyPair, *big.Int](
					ethResolved,
					nil,
				)

				atomResolved := map[slinkytypes.CurrencyPair]providertypes.Result[*big.Int]{
					atomusd: {
						Value: big.NewInt(300),
					},
				}
				atomResponse := providertypes.NewGetResponse[slinkytypes.CurrencyPair, *big.Int](
					atomResolved,
					nil,
				)

				h.On("ParseResponse", []slinkytypes.CurrencyPair{btcusd}, newValidResponse()).Return(btcResponse).Times(1)
				h.On("ParseResponse", []slinkytypes.CurrencyPair{ethusd}, newValidResponse()).Return(ethResponse).Times(1)
				h.On("ParseResponse", []slinkytypes.CurrencyPair{atomusd}, newValidResponse()).Return(atomResponse).Times(1)

				return h
			},
			metrics: func() metrics.APIMetrics {
				m := mockmetrics.NewAPIMetrics(t)

				m.On("ObserveProviderResponseLatency", "handler1", mock.Anything).Times(1)
				m.On("AddProviderResponse", "handler1", strings.ToLower(fmt.Sprint(btcusd)), metrics.Success).Times(1)
				m.On("AddProviderResponse", "handler1", strings.ToLower(fmt.Sprint(ethusd)), metrics.Success).Times(1)
				m.On("AddProviderResponse", "handler1", strings.ToLower(fmt.Sprint(atomusd)), metrics.Success).Times(1)

				return m
			},
			capacity: 3,
			ids:      []slinkytypes.CurrencyPair{btcusd, ethusd, atomusd},
			atomic:   false,
			responses: providertypes.GetResponse[slinkytypes.CurrencyPair, *big.Int]{
				Resolved: map[slinkytypes.CurrencyPair]providertypes.Result[*big.Int]{
					btcusd: {
						Value: big.NewInt(100),
					},
					ethusd: {
						Value: big.NewInt(200),
					},
					atomusd: {
						Value: big.NewInt(300),
					},
				},
				UnResolved: map[slinkytypes.CurrencyPair]error{},
			},
		},
		{
			name: "multiple ids to query with some errors and non-atomic handler",
			requestHandler: func() handlers.RequestHandler {
				h := mocks.NewRequestHandler(t)

				h.On("Do", mock.Anything, constantURL).Return(newValidResponse(), nil).Times(2)
				h.On("Do", mock.Anything, constantURL+"eth").Return(newRateLimitResponse(), nil).Times(1)

				return h
			},
			apiHandler: func() handlers.APIDataHandler[slinkytypes.CurrencyPair, *big.Int] {
				h := mocks.NewAPIDataHandler[slinkytypes.CurrencyPair, *big.Int](t)

				h.On("CreateURL", []slinkytypes.CurrencyPair{btcusd}).Return(constantURL, nil).Times(1)
				h.On("CreateURL", []slinkytypes.CurrencyPair{ethusd}).Return(constantURL+"eth", nil).Times(1)
				h.On("CreateURL", []slinkytypes.CurrencyPair{atomusd}).Return(constantURL, nil).Times(1)

				btcResolved := map[slinkytypes.CurrencyPair]providertypes.Result[*big.Int]{
					btcusd: {
						Value: big.NewInt(100),
					},
				}
				btcResponse := providertypes.NewGetResponse[oracletypes.CurrencyPair, *big.Int](
					btcResolved,
					nil,
				)

				atomResolved := map[oracletypes.CurrencyPair]providertypes.Result[*big.Int]{
					atomusd: {
						Value: big.NewInt(300),
					},
				}
				atomResponse := providertypes.NewGetResponse[oracletypes.CurrencyPair, *big.Int](
					atomResolved,
					nil,
				)

				h.On("ParseResponse", []oracletypes.CurrencyPair{btcusd}, newValidResponse()).Return(btcResponse).Times(1)
				h.On("ParseResponse", []oracletypes.CurrencyPair{atomusd}, newValidResponse()).Return(atomResponse).Times(1)

				return h
			},
			metrics: func() metrics.APIMetrics {
				m := mockmetrics.NewAPIMetrics(t)

				m.On("ObserveProviderResponseLatency", "handler1", mock.Anything).Times(1)
				m.On("AddProviderResponse", "handler1", strings.ToLower(fmt.Sprint(btcusd)), metrics.Success).Times(1)
				m.On("AddProviderResponse", "handler1", strings.ToLower(fmt.Sprint(ethusd)), metrics.RateLimit).Times(1)
				m.On("AddProviderResponse", "handler1", strings.ToLower(fmt.Sprint(atomusd)), metrics.Success).Times(1)

				return m
			},
			capacity: 3,
			ids:      []oracletypes.CurrencyPair{btcusd, ethusd, atomusd},
			atomic:   false,
			responses: providertypes.GetResponse[oracletypes.CurrencyPair, *big.Int]{
				Resolved: map[oracletypes.CurrencyPair]providertypes.Result[*big.Int]{
					btcusd: {
						Value: big.NewInt(100),
					},
					atomusd: {
						Value: big.NewInt(300),
					},
				},
				UnResolved: map[oracletypes.CurrencyPair]error{
					ethusd: errors.ErrRateLimit,
				},
			},
		},
		{
			name: "multiple ids to query with no errors and non-atomic handler and capacity on concurrent requests",
			requestHandler: func() handlers.RequestHandler {
				h := mocks.NewRequestHandler(t)

				// Delay the responses by 1 second to ensure that the requests are made sequentially.
				h.On("Do", mock.Anything, constantURL).Return(newValidResponse(), nil).Times(3).After(1 * time.Second)

				return h
			},
			apiHandler: func() handlers.APIDataHandler[oracletypes.CurrencyPair, *big.Int] {
				h := mocks.NewAPIDataHandler[oracletypes.CurrencyPair, *big.Int](t)

				h.On("CreateURL", []oracletypes.CurrencyPair{btcusd}).Return(constantURL, nil).Times(1)
				h.On("CreateURL", []oracletypes.CurrencyPair{ethusd}).Return(constantURL, nil).Times(1)
				h.On("CreateURL", []oracletypes.CurrencyPair{atomusd}).Return(constantURL, nil).Times(1)

				btcResolved := map[oracletypes.CurrencyPair]providertypes.Result[*big.Int]{
					btcusd: {
						Value: big.NewInt(100),
					},
				}
				btcResponse := providertypes.NewGetResponse[oracletypes.CurrencyPair, *big.Int](
					btcResolved,
					nil,
				)

				ethResolved := map[oracletypes.CurrencyPair]providertypes.Result[*big.Int]{
					ethusd: {
						Value: big.NewInt(200),
					},
				}
				ethResponse := providertypes.NewGetResponse[oracletypes.CurrencyPair, *big.Int](
					ethResolved,
					nil,
				)

				atomResolved := map[oracletypes.CurrencyPair]providertypes.Result[*big.Int]{
					atomusd: {
						Value: big.NewInt(300),
					},
				}
				atomResponse := providertypes.NewGetResponse[oracletypes.CurrencyPair, *big.Int](
					atomResolved,
					nil,
				)

				h.On("ParseResponse", []oracletypes.CurrencyPair{btcusd}, newValidResponse()).Return(btcResponse).Times(1)
				h.On("ParseResponse", []oracletypes.CurrencyPair{ethusd}, newValidResponse()).Return(ethResponse).Times(1)
				h.On("ParseResponse", []oracletypes.CurrencyPair{atomusd}, newValidResponse()).Return(atomResponse).Times(1)

				return h
			},
			metrics: func() metrics.APIMetrics {
				m := mockmetrics.NewAPIMetrics(t)

				m.On("ObserveProviderResponseLatency", "handler1", mock.Anything).Times(1)
				m.On("AddProviderResponse", "handler1", strings.ToLower(fmt.Sprint(btcusd)), metrics.Success).Times(1)
				m.On("AddProviderResponse", "handler1", strings.ToLower(fmt.Sprint(ethusd)), metrics.Success).Times(1)
				m.On("AddProviderResponse", "handler1", strings.ToLower(fmt.Sprint(atomusd)), metrics.Success).Times(1)

				return m
			},
			capacity: 1,
			ids:      []oracletypes.CurrencyPair{btcusd, ethusd, atomusd},
			atomic:   false,
			responses: providertypes.GetResponse[oracletypes.CurrencyPair, *big.Int]{
				Resolved: map[oracletypes.CurrencyPair]providertypes.Result[*big.Int]{
					btcusd: {
						Value: big.NewInt(100),
					},
					ethusd: {
						Value: big.NewInt(200),
					},
					atomusd: {
						Value: big.NewInt(300),
					},
				},
				UnResolved: map[oracletypes.CurrencyPair]error{},
			},
		},
	}

	for _, tc := range testCases {
		t.Run(tc.name, func(t *testing.T) {
			var apiCfg config.APIConfig
			if tc.atomic {
				apiCfg = cfg
			} else {
				apiCfg = nonAtomicCfg
			}

			handler, err := handlers.NewAPIQueryHandler[oracletypes.CurrencyPair, *big.Int](
				logger,
				apiCfg,
				tc.requestHandler(),
				tc.apiHandler(),
				tc.metrics(),
			)
			require.NoError(t, err)

			responseCh := make(chan providertypes.GetResponse[oracletypes.CurrencyPair, *big.Int], tc.capacity)
			go func() {
				handler.Query(context.Background(), tc.ids, responseCh)
				close(responseCh)
			}()

			expectedResponses := tc.responses
			for resp := range responseCh {
				for id, result := range resp.Resolved {
					require.Equal(t, expectedResponses.Resolved[id], result)
					delete(expectedResponses.Resolved, id)
				}

				for id, err := range resp.UnResolved {
					require.Equal(t, expectedResponses.UnResolved[id], err)
					delete(expectedResponses.UnResolved, id)
				}
			}

			// Ensure all responses are account for.
			require.Empty(t, expectedResponses.Resolved)
			require.Empty(t, expectedResponses.UnResolved)
		})
	}
}

func newRateLimitResponse() *http.Response {
	return &http.Response{
		StatusCode: http.StatusTooManyRequests,
		Body:       nil,
	}
}

func newUnexpectedStatusCodeResponse() *http.Response {
	return &http.Response{
		StatusCode: http.StatusInternalServerError,
		Body:       nil,
	}
}

func newValidResponse() *http.Response {
	return &http.Response{
		StatusCode: http.StatusOK,
		Body:       nil,
	}
}<|MERGE_RESOLUTION|>--- conflicted
+++ resolved
@@ -22,7 +22,6 @@
 	"github.com/skip-mev/slinky/providers/base/api/metrics"
 	mockmetrics "github.com/skip-mev/slinky/providers/base/api/metrics/mocks"
 	providertypes "github.com/skip-mev/slinky/providers/types"
-	oracletypes "github.com/skip-mev/slinky/x/oracle/types"
 )
 
 var (
@@ -95,13 +94,8 @@
 
 				return h
 			},
-<<<<<<< HEAD
-			apiHandler: func() handlers.APIDataHandler[slinkytypes.CurrencyPair, *big.Int] {
-				expectedIds := []slinkytypes.CurrencyPair{btcusd}
-=======
-			apiHandler: func() handlers.APIDataHandler[oracletypes.CurrencyPair, *big.Int] {
-				expectedIDs := []oracletypes.CurrencyPair{btcusd}
->>>>>>> ff3e3f07
+			apiHandler: func() handlers.APIDataHandler[slinkytypes.CurrencyPair, *big.Int] {
+				expectedIDs := []slinkytypes.CurrencyPair{btcusd}
 
 				h := mocks.NewAPIDataHandler[slinkytypes.CurrencyPair, *big.Int](t)
 
@@ -150,13 +144,8 @@
 
 				return h
 			},
-<<<<<<< HEAD
-			apiHandler: func() handlers.APIDataHandler[slinkytypes.CurrencyPair, *big.Int] {
-				expectedIds := []slinkytypes.CurrencyPair{btcusd}
-=======
-			apiHandler: func() handlers.APIDataHandler[oracletypes.CurrencyPair, *big.Int] {
-				expectedIDs := []oracletypes.CurrencyPair{btcusd}
->>>>>>> ff3e3f07
+			apiHandler: func() handlers.APIDataHandler[slinkytypes.CurrencyPair, *big.Int] {
+				expectedIDs := []slinkytypes.CurrencyPair{btcusd}
 
 				h := mocks.NewAPIDataHandler[slinkytypes.CurrencyPair, *big.Int](t)
 
@@ -307,13 +296,8 @@
 
 				return h
 			},
-<<<<<<< HEAD
-			apiHandler: func() handlers.APIDataHandler[slinkytypes.CurrencyPair, *big.Int] {
-				expectedIds := []slinkytypes.CurrencyPair{btcusd, ethusd, atomusd}
-=======
-			apiHandler: func() handlers.APIDataHandler[oracletypes.CurrencyPair, *big.Int] {
-				expectedIDs := []oracletypes.CurrencyPair{btcusd, ethusd, atomusd}
->>>>>>> ff3e3f07
+			apiHandler: func() handlers.APIDataHandler[slinkytypes.CurrencyPair, *big.Int] {
+				expectedIDs := []slinkytypes.CurrencyPair{btcusd, ethusd, atomusd}
 
 				h := mocks.NewAPIDataHandler[slinkytypes.CurrencyPair, *big.Int](t)
 
@@ -469,23 +453,23 @@
 						Value: big.NewInt(100),
 					},
 				}
-				btcResponse := providertypes.NewGetResponse[oracletypes.CurrencyPair, *big.Int](
+				btcResponse := providertypes.NewGetResponse[slinkytypes.CurrencyPair, *big.Int](
 					btcResolved,
 					nil,
 				)
 
-				atomResolved := map[oracletypes.CurrencyPair]providertypes.Result[*big.Int]{
-					atomusd: {
-						Value: big.NewInt(300),
-					},
-				}
-				atomResponse := providertypes.NewGetResponse[oracletypes.CurrencyPair, *big.Int](
+				atomResolved := map[slinkytypes.CurrencyPair]providertypes.Result[*big.Int]{
+					atomusd: {
+						Value: big.NewInt(300),
+					},
+				}
+				atomResponse := providertypes.NewGetResponse[slinkytypes.CurrencyPair, *big.Int](
 					atomResolved,
 					nil,
 				)
 
-				h.On("ParseResponse", []oracletypes.CurrencyPair{btcusd}, newValidResponse()).Return(btcResponse).Times(1)
-				h.On("ParseResponse", []oracletypes.CurrencyPair{atomusd}, newValidResponse()).Return(atomResponse).Times(1)
+				h.On("ParseResponse", []slinkytypes.CurrencyPair{btcusd}, newValidResponse()).Return(btcResponse).Times(1)
+				h.On("ParseResponse", []slinkytypes.CurrencyPair{atomusd}, newValidResponse()).Return(atomResponse).Times(1)
 
 				return h
 			},
@@ -500,18 +484,18 @@
 				return m
 			},
 			capacity: 3,
-			ids:      []oracletypes.CurrencyPair{btcusd, ethusd, atomusd},
+			ids:      []slinkytypes.CurrencyPair{btcusd, ethusd, atomusd},
 			atomic:   false,
-			responses: providertypes.GetResponse[oracletypes.CurrencyPair, *big.Int]{
-				Resolved: map[oracletypes.CurrencyPair]providertypes.Result[*big.Int]{
-					btcusd: {
-						Value: big.NewInt(100),
-					},
-					atomusd: {
-						Value: big.NewInt(300),
-					},
-				},
-				UnResolved: map[oracletypes.CurrencyPair]error{
+			responses: providertypes.GetResponse[slinkytypes.CurrencyPair, *big.Int]{
+				Resolved: map[slinkytypes.CurrencyPair]providertypes.Result[*big.Int]{
+					btcusd: {
+						Value: big.NewInt(100),
+					},
+					atomusd: {
+						Value: big.NewInt(300),
+					},
+				},
+				UnResolved: map[slinkytypes.CurrencyPair]error{
 					ethusd: errors.ErrRateLimit,
 				},
 			},
@@ -526,46 +510,46 @@
 
 				return h
 			},
-			apiHandler: func() handlers.APIDataHandler[oracletypes.CurrencyPair, *big.Int] {
-				h := mocks.NewAPIDataHandler[oracletypes.CurrencyPair, *big.Int](t)
-
-				h.On("CreateURL", []oracletypes.CurrencyPair{btcusd}).Return(constantURL, nil).Times(1)
-				h.On("CreateURL", []oracletypes.CurrencyPair{ethusd}).Return(constantURL, nil).Times(1)
-				h.On("CreateURL", []oracletypes.CurrencyPair{atomusd}).Return(constantURL, nil).Times(1)
-
-				btcResolved := map[oracletypes.CurrencyPair]providertypes.Result[*big.Int]{
-					btcusd: {
-						Value: big.NewInt(100),
-					},
-				}
-				btcResponse := providertypes.NewGetResponse[oracletypes.CurrencyPair, *big.Int](
+			apiHandler: func() handlers.APIDataHandler[slinkytypes.CurrencyPair, *big.Int] {
+				h := mocks.NewAPIDataHandler[slinkytypes.CurrencyPair, *big.Int](t)
+
+				h.On("CreateURL", []slinkytypes.CurrencyPair{btcusd}).Return(constantURL, nil).Times(1)
+				h.On("CreateURL", []slinkytypes.CurrencyPair{ethusd}).Return(constantURL, nil).Times(1)
+				h.On("CreateURL", []slinkytypes.CurrencyPair{atomusd}).Return(constantURL, nil).Times(1)
+
+				btcResolved := map[slinkytypes.CurrencyPair]providertypes.Result[*big.Int]{
+					btcusd: {
+						Value: big.NewInt(100),
+					},
+				}
+				btcResponse := providertypes.NewGetResponse[slinkytypes.CurrencyPair, *big.Int](
 					btcResolved,
 					nil,
 				)
 
-				ethResolved := map[oracletypes.CurrencyPair]providertypes.Result[*big.Int]{
+				ethResolved := map[slinkytypes.CurrencyPair]providertypes.Result[*big.Int]{
 					ethusd: {
 						Value: big.NewInt(200),
 					},
 				}
-				ethResponse := providertypes.NewGetResponse[oracletypes.CurrencyPair, *big.Int](
+				ethResponse := providertypes.NewGetResponse[slinkytypes.CurrencyPair, *big.Int](
 					ethResolved,
 					nil,
 				)
 
-				atomResolved := map[oracletypes.CurrencyPair]providertypes.Result[*big.Int]{
-					atomusd: {
-						Value: big.NewInt(300),
-					},
-				}
-				atomResponse := providertypes.NewGetResponse[oracletypes.CurrencyPair, *big.Int](
+				atomResolved := map[slinkytypes.CurrencyPair]providertypes.Result[*big.Int]{
+					atomusd: {
+						Value: big.NewInt(300),
+					},
+				}
+				atomResponse := providertypes.NewGetResponse[slinkytypes.CurrencyPair, *big.Int](
 					atomResolved,
 					nil,
 				)
 
-				h.On("ParseResponse", []oracletypes.CurrencyPair{btcusd}, newValidResponse()).Return(btcResponse).Times(1)
-				h.On("ParseResponse", []oracletypes.CurrencyPair{ethusd}, newValidResponse()).Return(ethResponse).Times(1)
-				h.On("ParseResponse", []oracletypes.CurrencyPair{atomusd}, newValidResponse()).Return(atomResponse).Times(1)
+				h.On("ParseResponse", []slinkytypes.CurrencyPair{btcusd}, newValidResponse()).Return(btcResponse).Times(1)
+				h.On("ParseResponse", []slinkytypes.CurrencyPair{ethusd}, newValidResponse()).Return(ethResponse).Times(1)
+				h.On("ParseResponse", []slinkytypes.CurrencyPair{atomusd}, newValidResponse()).Return(atomResponse).Times(1)
 
 				return h
 			},
@@ -580,10 +564,10 @@
 				return m
 			},
 			capacity: 1,
-			ids:      []oracletypes.CurrencyPair{btcusd, ethusd, atomusd},
+			ids:      []slinkytypes.CurrencyPair{btcusd, ethusd, atomusd},
 			atomic:   false,
-			responses: providertypes.GetResponse[oracletypes.CurrencyPair, *big.Int]{
-				Resolved: map[oracletypes.CurrencyPair]providertypes.Result[*big.Int]{
+			responses: providertypes.GetResponse[slinkytypes.CurrencyPair, *big.Int]{
+				Resolved: map[slinkytypes.CurrencyPair]providertypes.Result[*big.Int]{
 					btcusd: {
 						Value: big.NewInt(100),
 					},
@@ -594,7 +578,7 @@
 						Value: big.NewInt(300),
 					},
 				},
-				UnResolved: map[oracletypes.CurrencyPair]error{},
+				UnResolved: map[slinkytypes.CurrencyPair]error{},
 			},
 		},
 	}
@@ -608,7 +592,7 @@
 				apiCfg = nonAtomicCfg
 			}
 
-			handler, err := handlers.NewAPIQueryHandler[oracletypes.CurrencyPair, *big.Int](
+			handler, err := handlers.NewAPIQueryHandler[slinkytypes.CurrencyPair, *big.Int](
 				logger,
 				apiCfg,
 				tc.requestHandler(),
@@ -617,7 +601,7 @@
 			)
 			require.NoError(t, err)
 
-			responseCh := make(chan providertypes.GetResponse[oracletypes.CurrencyPair, *big.Int], tc.capacity)
+			responseCh := make(chan providertypes.GetResponse[slinkytypes.CurrencyPair, *big.Int], tc.capacity)
 			go func() {
 				handler.Query(context.Background(), tc.ids, responseCh)
 				close(responseCh)
