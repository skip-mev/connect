package handlers

import (
	"net/http"

	providertypes "github.com/skip-mev/slinky/providers/types"
)

// APIDataHandler defines an interface that must be implemented by all providers that
// want to fetch data from an API using HTTP requests. This interface is meant to be
// paired with the APIQueryHandler. The APIQueryHandler will use the APIDataHandler to
// create the URL to be sent to the HTTP client and parse the response from the client.
//
//go:generate mockery --name APIDataHandler --output ./mocks/ --case underscore
type APIDataHandler[K providertypes.ResponseKey, V providertypes.ResponseValue] interface {
	// CreateURL is used to create the URL to be sent to the http client. The function
	// should utilize the IDs passed in as references to the data that needs to be fetched.
	CreateURL(ids []K) (string, error)

	// ParseResponse is used to parse the response from the client. The response should be
	// parsed into a map of IDs to results. If any IDs are not resolved, they should
	// be returned in the unresolved map. The timestamp associated with the result should
	// reflect either the time the data was fetched or the time the API last updated the data.
	ParseResponse(ids []K, response *http.Response) providertypes.GetResponse[K, V]
<<<<<<< HEAD

	// Atomic is used to determine whether the handler can make a single request for all
	//  IDs or multiple requests for each ID. If true, the handler will make a single
	// request for all IDs. If false, the handler will make a request for each ID.
	Atomic() bool

	// Name is used to get the name of the handler.
	Name() string
=======
>>>>>>> 6a974c94
}<|MERGE_RESOLUTION|>--- conflicted
+++ resolved
@@ -22,15 +22,4 @@
 	// be returned in the unresolved map. The timestamp associated with the result should
 	// reflect either the time the data was fetched or the time the API last updated the data.
 	ParseResponse(ids []K, response *http.Response) providertypes.GetResponse[K, V]
-<<<<<<< HEAD
-
-	// Atomic is used to determine whether the handler can make a single request for all
-	//  IDs or multiple requests for each ID. If true, the handler will make a single
-	// request for all IDs. If false, the handler will make a request for each ID.
-	Atomic() bool
-
-	// Name is used to get the name of the handler.
-	Name() string
-=======
->>>>>>> 6a974c94
 }