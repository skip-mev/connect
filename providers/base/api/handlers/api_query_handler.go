package handlers

import (
	"context"
	"fmt"
	"net/http"
	"strings"
	"time"

	"golang.org/x/sync/errgroup"

	"go.uber.org/zap"

	"github.com/skip-mev/slinky/oracle/config"
	"github.com/skip-mev/slinky/pkg/math"
	"github.com/skip-mev/slinky/providers/base/api/errors"
	"github.com/skip-mev/slinky/providers/base/api/metrics"
	providertypes "github.com/skip-mev/slinky/providers/types"
)

// APIQueryHandler is an interface that encapsulates querying a data provider for info.
// The handler must respect the context timeout and cancel the request if the context
// is cancelled. All responses must be sent to the response channel. These are processed
// asynchronously by the provider.
//
//go:generate mockery --name APIQueryHandler --output ./mocks/ --case underscore
type APIQueryHandler[K providertypes.ResponseKey, V providertypes.ResponseValue] interface {
	Query(
		ctx context.Context,
		ids []K,
		responseCh chan<- providertypes.GetResponse[K, V],
	)
}

// APIQueryHandlerImpl is the default API implementation of the QueryHandler interface.
// This is used to query using http requests. It manages querying the data provider
// by using the APIDataHandler and RequestHandler. All responses are sent to the
// response channel. In the case where the APIQueryHandler is atomic, the handler
// will make a single request for all IDs. If the APIQueryHandler is not
// atomic, the handler will make a request for each ID in a separate go routine.
type APIQueryHandlerImpl[K providertypes.ResponseKey, V providertypes.ResponseValue] struct {
	logger  *zap.Logger
	metrics metrics.APIMetrics
	config  config.APIConfig

	// The request handler is responsible for making outgoing HTTP requests with
	// a given URL. This can be the default client or a custom client.
	requestHandler RequestHandler

	// The API data handler is responsible for creating the URL to be sent to the
	// request handler and parsing the response from the request handler.
	apiHandler APIDataHandler[K, V]
}

// NewAPIQueryHandler creates a new APIQueryHandler. It manages querying the data
// provider by using the APIDataHandler and RequestHandler.
func NewAPIQueryHandler[K providertypes.ResponseKey, V providertypes.ResponseValue](
	logger *zap.Logger,
	cfg config.APIConfig,
	requestHandler RequestHandler,
	apiHandler APIDataHandler[K, V],
	metrics metrics.APIMetrics,
) (APIQueryHandler[K, V], error) {
	if err := cfg.ValidateBasic(); err != nil {
		return nil, fmt.Errorf("invalid provider config: %w", err)
	}

	if !cfg.Enabled {
		return nil, fmt.Errorf("api query handler is not enabled for the provider")
	}

	if logger == nil {
		return nil, fmt.Errorf("no logger specified for api query handler")
	}

	if requestHandler == nil {
		return nil, fmt.Errorf("no request handler specified for api query handler")
	}

	if apiHandler == nil {
		return nil, fmt.Errorf("no api data handler specified for api query handler")
	}

	if metrics == nil {
		return nil, fmt.Errorf("no metrics specified for api query handler")
	}

	return &APIQueryHandlerImpl[K, V]{
		logger:         logger.With(zap.String("api_data_handler", cfg.Name)),
		config:         cfg,
		requestHandler: requestHandler,
		apiHandler:     apiHandler,
		metrics:        metrics,
	}, nil
}

// Query is used to query the API data provider for the given IDs. This method blocks
// until all responses have been sent to the response channel. Query will only
// make N concurrent requests at a time, where N is the capacity of the response channel.
func (h *APIQueryHandlerImpl[K, V]) Query(
	ctx context.Context,
	ids []K,
	responseCh chan<- providertypes.GetResponse[K, V],
) {
	if len(ids) == 0 {
		h.logger.Debug("no ids to query")
		return
	}

	// Observe the total amount of time it takes to fulfill the request(s).
	h.logger.Debug("starting api query handler")
	start := time.Now().UTC()
	defer func() {
		if r := recover(); r != nil {
			h.logger.Error("panic in api query handler", zap.Any("panic", r))
		}

		h.metrics.ObserveProviderResponseLatency(h.config.Name, time.Since(start))
		h.logger.Info("finished api query handler")
	}()

	// Set the concurrency limit based on the maximum number of queries allowed for a single
	// interval.
	wg := errgroup.Group{}
	limit := math.Min(h.config.MaxQueries, len(ids))
	wg.SetLimit(limit)
	h.logger.Info("setting concurrency limit", zap.Int("limit", limit))

	ctx, cancel := context.WithCancel(ctx)
	defer cancel()

	// If our task is atomic, we can make a single request for all the IDs. Otherwise,
	// we need to make a request for each ID.
	var tasks []func() error
	if h.config.Atomic {
		tasks = append(tasks, h.subTask(ctx, ids, responseCh))
	} else {
		for i := 0; i < len(ids); i++ {
			id := ids[i]
			tasks = append(tasks, h.subTask(ctx, []K{id}, responseCh))
		}
	}

	// Block each task until the wait group has capacity to accept a new response.
	index := 0
MainLoop:
	for {
		select {
		case <-ctx.Done():
			h.logger.Info("context cancelled, stopping queries")
			break MainLoop
		default:
			wg.Go(tasks[index])
			index++
			index %= len(tasks)

			// Sleep for a bit to prevent the loop from spinning too fast.
			h.logger.Debug("sleeping", zap.Duration("interval", h.config.Interval), zap.Int("index", index))
			time.Sleep(h.config.Interval)
		}
	}

	// Wait for all tasks to complete.
	h.logger.Info("waiting for api sub-tasks to complete")
	if err := wg.Wait(); err != nil {
		h.logger.Error("error querying ids", zap.Error(err))
	}
	h.logger.Info("all api sub-tasks completed")
}

// subTask is the subtask that is used to query the data provider for the given IDs,
// parse the response, and write the response to the response channel.
func (h *APIQueryHandlerImpl[K, V]) subTask(
	ctx context.Context,
	ids []K,
	responseCh chan<- providertypes.GetResponse[K, V],
) func() error {
	return func() error {
		defer func() {
			// Recover from any panics that occur.
			if r := recover(); r != nil {
				h.logger.Error("panic occurred in subtask", zap.Any("panic", r), zap.Any("ids", ids))
			}

			h.logger.Debug("finished subtask", zap.Any("ids", ids))
		}()

		h.logger.Debug("starting subtask", zap.Any("ids", ids))

		// Create the URL for the request.
		url, err := h.apiHandler.CreateURL(ids)
		if err != nil {
<<<<<<< HEAD
			h.writeResponse(responseCh, providertypes.NewGetResponseWithErr[K, V](ids,
				providertypes.NewErrorWithCode(
					errors.ErrCreateURLWithErr(err),
					providertypes.ErrorUnableToCreateURL,
				),
			),
			)
=======
			h.writeResponse(ctx, responseCh, providertypes.NewGetResponseWithErr[K, V](ids, errors.ErrCreateURLWithErr(err)))
>>>>>>> fbb75c66
			return nil
		}

		h.logger.Debug("created url", zap.String("url", url))

		// Make the request.
		apiCtx, cancel := context.WithTimeout(ctx, h.config.Timeout)
		defer cancel()

		resp, err := h.requestHandler.Do(apiCtx, url)
		if err != nil {
<<<<<<< HEAD
			status := providertypes.ErrorUnknown
			if resp != nil {
				status = providertypes.ErrorCode(resp.StatusCode)
			}

			h.writeResponse(responseCh, providertypes.NewGetResponseWithErr[K, V](ids,
				providertypes.NewErrorWithCode(
					errors.ErrDoRequestWithErr(err),
					status,
				)),
			)
=======
			h.writeResponse(ctx, responseCh, providertypes.NewGetResponseWithErr[K, V](ids, errors.ErrDoRequestWithErr(err)))
>>>>>>> fbb75c66
			return nil
		}

		// TODO: add more error handling here.
		var response providertypes.GetResponse[K, V]
		switch {
		case resp.StatusCode == http.StatusTooManyRequests:
			response = providertypes.NewGetResponseWithErr[K, V](ids,
				providertypes.NewErrorWithCode(
					errors.ErrRateLimit,
					providertypes.ErrorRateLimitExceeded,
				),
			)
		case resp.StatusCode < http.StatusOK || resp.StatusCode >= http.StatusMultipleChoices:
			response = providertypes.NewGetResponseWithErr[K, V](ids,
				providertypes.NewErrorWithCode(
					errors.ErrUnexpectedStatusCodeWithCode(resp.StatusCode),
					providertypes.ErrorCode(resp.StatusCode),
				),
			)
		default:
			response = h.apiHandler.ParseResponse(ids, resp)
		}

		h.writeResponse(ctx, responseCh, response)
		return nil
	}
}

// writeResponse is used to write the response to the response channel.
func (h *APIQueryHandlerImpl[K, V]) writeResponse(
	ctx context.Context,
	responseCh chan<- providertypes.GetResponse[K, V],
	response providertypes.GetResponse[K, V],
) {
	// Write the response to the response channel. We only do so if the
	// context has not been cancelled. Otherwise, we risk writing to a
	// channel that is not being read from.
	select {
	case <-ctx.Done():
		h.logger.Info("context cancelled, stopping write response")
		return
	case responseCh <- response:
		h.logger.Debug("wrote response", zap.String("response", response.String()))
	}

	// Update the metrics.
	for id := range response.Resolved {
		h.metrics.AddProviderResponse(h.config.Name, strings.ToLower(id.String()), metrics.Success)
	}
	for id, err := range response.UnResolved {
		h.metrics.AddProviderResponse(h.config.Name, strings.ToLower(id.String()), metrics.StatusFromError(err))
	}
}<|MERGE_RESOLUTION|>--- conflicted
+++ resolved
@@ -190,17 +190,13 @@
 		// Create the URL for the request.
 		url, err := h.apiHandler.CreateURL(ids)
 		if err != nil {
-<<<<<<< HEAD
-			h.writeResponse(responseCh, providertypes.NewGetResponseWithErr[K, V](ids,
+			h.writeResponse(ctx, responseCh, providertypes.NewGetResponseWithErr[K, V](ids,
 				providertypes.NewErrorWithCode(
 					errors.ErrCreateURLWithErr(err),
 					providertypes.ErrorUnableToCreateURL,
 				),
 			),
 			)
-=======
-			h.writeResponse(ctx, responseCh, providertypes.NewGetResponseWithErr[K, V](ids, errors.ErrCreateURLWithErr(err)))
->>>>>>> fbb75c66
 			return nil
 		}
 
@@ -212,21 +208,17 @@
 
 		resp, err := h.requestHandler.Do(apiCtx, url)
 		if err != nil {
-<<<<<<< HEAD
 			status := providertypes.ErrorUnknown
 			if resp != nil {
 				status = providertypes.ErrorCode(resp.StatusCode)
 			}
 
-			h.writeResponse(responseCh, providertypes.NewGetResponseWithErr[K, V](ids,
+			h.writeResponse(ctx, responseCh, providertypes.NewGetResponseWithErr[K, V](ids,
 				providertypes.NewErrorWithCode(
 					errors.ErrDoRequestWithErr(err),
 					status,
 				)),
 			)
-=======
-			h.writeResponse(ctx, responseCh, providertypes.NewGetResponseWithErr[K, V](ids, errors.ErrDoRequestWithErr(err)))
->>>>>>> fbb75c66
 			return nil
 		}
 
