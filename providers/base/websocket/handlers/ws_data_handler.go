package handlers

import (
	providertypes "github.com/skip-mev/slinky/providers/types"
)

// WebSocketDataHandler defines an interface that must be implemented by all providers that
// want to fetch data from a web socket. This interface is meant to be paired with the
// WebSocketQueryHandler. The WebSocketQueryHandler will use the WebSocketDataHandler to
// create establish a connection to the correct host, create subscription messages to be sent
// to the data provider, and handle incoming events accordingly.
//
//go:generate mockery --name WebSocketDataHandler --output ./mocks/ --case underscore
type WebSocketDataHandler[K comparable, V any] interface {
	// HandleMessage is used to handle a message received from the data provider. Message parsing
	// and response creation should be handled by this data handler. Given a message from the web socket
	// the handler should either return a response or a set of update messages.
	HandleMessage(message []byte) (response providertypes.GetResponse[K, V], updateMessages []WebsocketEncodedMessage, err error)

	// CreateMessages is used to update the connection to the data provider. This can be used to subscribe
	// to new events or unsubscribe from events.
	CreateMessages(ids []K) ([]WebsocketEncodedMessage, error)
<<<<<<< HEAD

	// Name is used to get the name of the data provider.
	Name() string

	// URL is used to get the URL of the data provider.
	URL() string
=======
>>>>>>> 8377f347
}<|MERGE_RESOLUTION|>--- conflicted
+++ resolved
@@ -20,13 +20,4 @@
 	// CreateMessages is used to update the connection to the data provider. This can be used to subscribe
 	// to new events or unsubscribe from events.
 	CreateMessages(ids []K) ([]WebsocketEncodedMessage, error)
-<<<<<<< HEAD
-
-	// Name is used to get the name of the data provider.
-	Name() string
-
-	// URL is used to get the URL of the data provider.
-	URL() string
-=======
->>>>>>> 8377f347
 }