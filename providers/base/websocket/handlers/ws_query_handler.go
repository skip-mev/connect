--- conflicted
+++ resolved
@@ -40,6 +40,9 @@
 	ids []K
 }
 
+// WebSocketSubHandler encompasses the connection and data management of a subset of the total data to be handled.
+// Multiple SubHandlers are used in the case where multiple connections must be used to manage the full set
+// of data for a given provider.
 type WebSocketSubHandler[K providertypes.ResponseKey, V providertypes.ResponseValue] struct {
 	// The connection handler is used to manage the connection to the data provider. This
 	// establishes the connection and sends/receives messages to/from the data provider.
@@ -53,10 +56,12 @@
 	subIDs []K
 }
 
+// SetIDs sets the sub IDs to be used by a WebSocketSubHandler.
 func (sh *WebSocketSubHandler[K, V]) SetIDs(subIDs []K) {
 	sh.subIDs = subIDs
 }
 
+// NewWebSocketSubHandler creates a new WebSocketSubHandler with the given connection and data handlers.
 func NewWebSocketSubHandler[K providertypes.ResponseKey, V providertypes.ResponseValue](
 	connHandler WebSocketConnHandler,
 	dataHandler WebSocketDataHandler[K, V],
@@ -94,20 +99,14 @@
 		return nil, fmt.Errorf("logger is nil")
 	}
 
-<<<<<<< HEAD
 	if m == nil {
 		return nil, fmt.Errorf("websocket metrics is nil")
-=======
-	if dataHandler == nil {
-		return nil, fmt.Errorf("websocket data handler is nil")
->>>>>>> 44d798e6
 	}
 
 	if len(subHandlers) == 0 {
 		return nil, fmt.Errorf("must provide sub handlers")
 	}
 
-<<<<<<< HEAD
 	for _, sh := range subHandlers {
 		if sh.dataHandler == nil {
 			return nil, fmt.Errorf("subhandler datahandler is nil")
@@ -116,10 +115,6 @@
 		if sh.connHandler == nil {
 			return nil, fmt.Errorf("subhandler connhandler is nil")
 		}
-=======
-	if m == nil {
-		return nil, fmt.Errorf("websocket metrics is nil")
->>>>>>> 44d798e6
 	}
 
 	return &WebSocketQueryHandlerImpl[K, V]{
@@ -225,31 +220,18 @@
 		for _, message := range messages {
 			h.logger.Debug("connection created; sending initial payload", zap.Binary("payload", message))
 
-<<<<<<< HEAD
 			// Send the initial payload to the data provider.
 			if err := sh.connHandler.Write(message); err != nil {
 				h.logger.Error("failed to write message to websocket connection handler", zap.Error(err))
 				h.metrics.AddWebSocketConnectionStatus(h.config.Name, metrics.WriteErr)
 				return errors.ErrWriteWithErr(err)
 			}
-=======
-		// Send the initial payload to the data provider.
-		if err := h.connHandler.Write(message); err != nil {
-			h.logger.Error("failed to write message to websocket connection handler", zap.Error(err))
-			h.metrics.AddWebSocketConnectionStatus(h.config.Name, metrics.WriteErr)
-			return errors.ErrWriteWithErr(err)
->>>>>>> 44d798e6
 		}
 
 		h.logger.Debug("initial payload sent; websocket connection successfully started")
 		h.metrics.AddWebSocketConnectionStatus(h.config.Name, metrics.WriteSuccess)
 	}
 
-<<<<<<< HEAD
-=======
-	h.logger.Debug("initial payload sent; websocket connection successfully started")
-	h.metrics.AddWebSocketConnectionStatus(h.config.Name, metrics.WriteSuccess)
->>>>>>> 44d798e6
 	return nil
 }
 
@@ -311,7 +293,6 @@
 		// Case 2: The context is not cancelled. Wait for a message from the data provider.
 		select {
 		case <-ctx.Done():
-<<<<<<< HEAD
 			for _, sh := range h.subHandlers {
 				h.logger.Debug("context finished; closing connection to websocket handler")
 				if err := sh.connHandler.Close(); err != nil {
@@ -322,18 +303,10 @@
 
 				h.logger.Debug("connection closed")
 				h.metrics.AddWebSocketConnectionStatus(h.config.Name, metrics.CloseSuccess)
-=======
-			h.logger.Debug("context finished; closing connection to websocket handler")
-			if err := h.connHandler.Close(); err != nil {
-				h.logger.Error("failed to close connection", zap.Error(err))
-				h.metrics.AddWebSocketConnectionStatus(h.config.Name, metrics.CloseErr)
-				return errors.ErrCloseWithErr(err)
->>>>>>> 44d798e6
 			}
 
 			return ctx.Err()
 		default:
-<<<<<<< HEAD
 			for _, sh := range h.subHandlers {
 
 				// Wait for a message from the data provider.
@@ -343,26 +316,6 @@
 					h.metrics.AddWebSocketConnectionStatus(h.config.Name, metrics.ReadErr)
 					continue
 				}
-=======
-			// Wait for a message from the data provider.
-			message, err := h.connHandler.Read()
-			if err != nil {
-				h.logger.Error("failed to read message from websocket handler", zap.Error(err))
-				h.metrics.AddWebSocketConnectionStatus(h.config.Name, metrics.ReadErr)
-				continue
-			}
-
-			h.logger.Debug("message received; attempting to handle message", zap.Binary("message", message))
-			h.metrics.AddWebSocketConnectionStatus(h.config.Name, metrics.ReadSuccess)
-
-			// Handle the message.
-			response, updateMessage, err := h.dataHandler.HandleMessage(message)
-			if err != nil {
-				h.logger.Error("failed to handle websocket message", zap.Error(err))
-				h.metrics.AddWebSocketDataHandlerStatus(h.config.Name, metrics.HandleMessageErr)
-				continue
-			}
->>>>>>> 44d798e6
 
 				h.logger.Debug("message received; attempting to handle message", zap.Binary("message", message))
 				h.metrics.AddWebSocketConnectionStatus(h.config.Name, metrics.ReadSuccess)
