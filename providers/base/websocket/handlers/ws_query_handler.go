--- conflicted
+++ resolved
@@ -143,11 +143,7 @@
 	}
 
 	// Create the initial set of events that the channel will subscribe to.
-<<<<<<< HEAD
-	h.metrics.AddWebSocketConnectionStatus(h.dataHandler.Name(), metrics.DialSuccess)
-=======
 	h.metrics.AddWebSocketConnectionStatus(h.config.Name, metrics.DialSuccess)
->>>>>>> 8377f347
 	messages, err := h.dataHandler.CreateMessages(h.ids)
 	if err != nil {
 		h.logger.Error("failed to create subscription messages", zap.Error(err))
@@ -155,19 +151,7 @@
 		return errors.ErrCreateMessageWithErr(err)
 	}
 
-<<<<<<< HEAD
-	h.metrics.AddWebSocketDataHandlerStatus(h.dataHandler.Name(), metrics.CreateMessageSuccess)
-
-	for _, message := range messages {
-		h.logger.Debug("connection created; sending initial payload", zap.Binary("payload", message))
-
-		// Send the initial payload to the data provider.
-		if err := h.connHandler.Write(message); err != nil {
-			h.logger.Error("failed to write message to web socket connection handler", zap.Error(err))
-			h.metrics.AddWebSocketConnectionStatus(h.dataHandler.Name(), metrics.WriteErr)
-=======
 	h.metrics.AddWebSocketDataHandlerStatus(h.config.Name, metrics.CreateMessageSuccess)
-
 	for _, message := range messages {
 		h.logger.Debug("connection created; sending initial payload", zap.Binary("payload", message))
 
@@ -175,7 +159,6 @@
 		if err := h.connHandler.Write(message); err != nil {
 			h.logger.Error("failed to write message to web socket connection handler", zap.Error(err))
 			h.metrics.AddWebSocketConnectionStatus(h.config.Name, metrics.WriteErr)
->>>>>>> 8377f347
 			return errors.ErrWriteWithErr(err)
 		}
 	}
