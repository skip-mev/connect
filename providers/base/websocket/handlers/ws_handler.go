--- conflicted
+++ resolved
@@ -1,15 +1,13 @@
 package handlers
 
 import (
-<<<<<<< HEAD
 	"context"
-=======
 	"net/http"
->>>>>>> 8377f347
 	"sync"
 	"time"
 
 	"github.com/gorilla/websocket"
+
 	"github.com/skip-mev/slinky/oracle/config"
 )
 
