--- conflicted
+++ resolved
@@ -144,15 +144,9 @@
 
 				// Update the metrics.
 				strID := strings.ToLower(fmt.Sprint(id))
-<<<<<<< HEAD
-				p.metrics.AddProviderResponseByID(p.cfg.Name, strID, providermetrics.Success, p.Type())
-				p.metrics.AddProviderResponse(p.cfg.Name, providermetrics.Success, p.Type())
-				p.metrics.LastUpdated(p.cfg.Name, strID, p.Type())
-=======
-				p.metrics.AddProviderResponseByID(p.name, strID, providermetrics.Success)
-				p.metrics.AddProviderResponse(p.name, providermetrics.Success)
-				p.metrics.LastUpdated(p.name, strID)
->>>>>>> 6a974c94
+				p.metrics.AddProviderResponseByID(p.name, strID, providermetrics.Success, p.Type())
+				p.metrics.AddProviderResponse(p.name, providermetrics.Success, p.Type())
+				p.metrics.LastUpdated(p.name, strID, p.Type())
 			}
 
 			// Log and record all the unresolved data.
@@ -165,13 +159,8 @@
 
 				// Update the metrics.
 				strID := strings.ToLower(fmt.Sprint(id))
-<<<<<<< HEAD
-				p.metrics.AddProviderResponseByID(p.cfg.Name, strID, providermetrics.Failure, p.Type())
-				p.metrics.AddProviderResponse(p.cfg.Name, providermetrics.Failure, p.Type())
-=======
-				p.metrics.AddProviderResponseByID(p.name, strID, providermetrics.Failure)
-				p.metrics.AddProviderResponse(p.name, providermetrics.Failure)
->>>>>>> 6a974c94
+				p.metrics.AddProviderResponseByID(p.name, strID, providermetrics.Failure, p.Type())
+				p.metrics.AddProviderResponse(p.name, providermetrics.Failure, p.Type())
 			}
 		}
 	}
