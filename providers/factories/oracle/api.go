package oracle

import (
	"fmt"
	"net/http"

	"github.com/skip-mev/slinky/providers/apis/defi/raydium"

	"go.uber.org/zap"

	"github.com/skip-mev/slinky/oracle/config"
	"github.com/skip-mev/slinky/oracle/types"
	"github.com/skip-mev/slinky/providers/apis/binance"
	coinbaseapi "github.com/skip-mev/slinky/providers/apis/coinbase"
	"github.com/skip-mev/slinky/providers/apis/coingecko"
	"github.com/skip-mev/slinky/providers/apis/defi/uniswapv3"
	"github.com/skip-mev/slinky/providers/apis/geckoterminal"
	"github.com/skip-mev/slinky/providers/apis/kraken"
	apihandlers "github.com/skip-mev/slinky/providers/base/api/handlers"
	"github.com/skip-mev/slinky/providers/base/api/metrics"
	"github.com/skip-mev/slinky/providers/static"
	"github.com/skip-mev/slinky/providers/volatile"
)

// APIQueryHandlerFactory returns a sample implementation of the API query handler factory.
// Specifically, this factory function returns API query handlers that are used to fetch data from
// the price providers.
func APIQueryHandlerFactory(
	logger *zap.Logger,
	cfg config.ProviderConfig,
	metrics metrics.APIMetrics,
) (types.PriceAPIQueryHandler, error) {
	// Validate the provider config.
	err := cfg.ValidateBasic()
	if err != nil {
		return nil, err
	}

	// Create the underlying client that will be used to fetch data from the API. This client
	// will limit the number of concurrent connections and uses the configured timeout to
	// ensure requests do not hang.
	client := &http.Client{
		Transport: &http.Transport{MaxConnsPerHost: cfg.API.MaxQueries},
		Timeout:   cfg.API.Timeout,
	}

	var (
		apiPriceFetcher types.PriceAPIFetcher
		apiDataHandler  types.PriceAPIDataHandler
	)

	requestHandler, err := apihandlers.NewRequestHandlerImpl(client)
	if err != nil {
		return nil, err
	}

	switch cfg.Name {
	case binance.Name:
		apiDataHandler, err = binance.NewAPIHandler(cfg.API)
	case coinbaseapi.Name:
		apiDataHandler, err = coinbaseapi.NewAPIHandler(cfg.API)
	case coingecko.Name:
		apiDataHandler, err = coingecko.NewAPIHandler(cfg.API)
	case geckoterminal.Name:
		apiDataHandler, err = geckoterminal.NewAPIHandler(cfg.API)
	case kraken.Name:
<<<<<<< HEAD
		apiDataHandler, err = kraken.NewAPIHandler(cfg.API)
=======
		apiDataHandler, err = kraken.NewAPIHandler(marketMap, cfg.API)
	case uniswapv3.Name:
		var ethClient uniswapv3.EVMClient
		ethClient, err = uniswapv3.NewGoEthereumClientImpl(cfg.API.URL)
		if err != nil {
			return nil, err
		}

		apiPriceFetcher, err = uniswapv3.NewPriceFetcher(logger, metrics, cfg.API, ethClient)
>>>>>>> 2b17a1f0
	case static.Name:
		apiDataHandler = static.NewAPIHandler()
		requestHandler = static.NewStaticMockClient()
	case volatile.Name:
		apiDataHandler = volatile.NewAPIHandler()
		requestHandler = static.NewStaticMockClient()
	case raydium.Name:
		apiPriceFetcher, err = raydium.NewAPIPriceFetcher(
			marketMap,
			cfg.API,
			logger,
		)
		if err != nil {
			return nil, err
		}
	default:
		return nil, fmt.Errorf("unknown provider: %s", cfg.Name)
	}
	if err != nil {
		return nil, err
	}

	// if no apiPriceFetcher has been created yet, create a default REST API price fetcher.
	if apiPriceFetcher == nil {
		apiPriceFetcher, err = apihandlers.NewRestAPIFetcher(
			requestHandler,
			apiDataHandler,
			metrics,
			cfg.API,
			logger,
		)
		if err != nil {
			return nil, err
		}
	}

	// Create the API query handler which encapsulates all of the fetching and parsing logic.
	return types.NewPriceAPIQueryHandlerWithFetcher(
		logger,
		cfg.API,
		apiPriceFetcher,
		metrics,
	)
}<|MERGE_RESOLUTION|>--- conflicted
+++ resolved
@@ -64,10 +64,7 @@
 	case geckoterminal.Name:
 		apiDataHandler, err = geckoterminal.NewAPIHandler(cfg.API)
 	case kraken.Name:
-<<<<<<< HEAD
 		apiDataHandler, err = kraken.NewAPIHandler(cfg.API)
-=======
-		apiDataHandler, err = kraken.NewAPIHandler(marketMap, cfg.API)
 	case uniswapv3.Name:
 		var ethClient uniswapv3.EVMClient
 		ethClient, err = uniswapv3.NewGoEthereumClientImpl(cfg.API.URL)
@@ -76,7 +73,6 @@
 		}
 
 		apiPriceFetcher, err = uniswapv3.NewPriceFetcher(logger, metrics, cfg.API, ethClient)
->>>>>>> 2b17a1f0
 	case static.Name:
 		apiDataHandler = static.NewAPIHandler()
 		requestHandler = static.NewStaticMockClient()
@@ -85,7 +81,6 @@
 		requestHandler = static.NewStaticMockClient()
 	case raydium.Name:
 		apiPriceFetcher, err = raydium.NewAPIPriceFetcher(
-			marketMap,
 			cfg.API,
 			logger,
 		)
