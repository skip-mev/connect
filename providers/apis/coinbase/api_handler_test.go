--- conflicted
+++ resolved
@@ -2,11 +2,11 @@
 
 import (
 	"fmt"
+	"math/big"
 	"net/http"
 	"testing"
 	"time"
 
-	"github.com/skip-mev/slinky/pkg/math"
 	providertypes "github.com/skip-mev/slinky/providers/types"
 
 	"github.com/stretchr/testify/require"
@@ -95,11 +95,7 @@
 			expected: types.NewPriceResponse(
 				types.ResolvedPrices{
 					btc_usd: {
-<<<<<<< HEAD
-						Value: math.Float64ToBigFloat(1020.25, types.DefaultTickerDecimals),
-=======
 						Value: big.NewFloat(1020.25),
->>>>>>> c79b667a
 					},
 				},
 				types.UnResolvedPrices{},
@@ -186,11 +182,7 @@
 			for cp, result := range tc.expected.Resolved {
 				require.Contains(t, resp.Resolved, cp)
 				r := resp.Resolved[cp]
-<<<<<<< HEAD
-				require.Equal(t, result.Value.SetPrec(types.DefaultTickerDecimals), r.Value.SetPrec(types.DefaultTickerDecimals))
-=======
 				require.Equal(t, result.Value.SetPrec(18), r.Value.SetPrec(18))
->>>>>>> c79b667a
 				require.True(t, r.Timestamp.After(now))
 			}
 
