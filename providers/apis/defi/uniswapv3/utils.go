package uniswapv3

import (
	"encoding/json"
	"fmt"
	"strings"
	"time"

	"github.com/ethereum/go-ethereum/common"

	"github.com/skip-mev/slinky/oracle/config"
	"github.com/skip-mev/slinky/oracle/constants"
)

const (
	// BaseName is the name of the Uniswap V3 API.
	BaseName = "uniswapv3_api"

	// NameSeparator is the character used to separate elements of dynamic naming for the provider.
	NameSeparator = "-"

	// ContractMethod is the contract method to call for the Uniswap V3 API.
	ContractMethod = "slot0"

	// URL is the URL for the Uniswap V3 API. This uses a free public RPC provider.
	URL = "https://eth.public-rpc.com/"
)

// ProviderNames is the set of all supported "dynamic" names mapped by chain.
var ProviderNames = map[string]string{
	constants.ETHEREUM: strings.Join([]string{BaseName, constants.ETHEREUM}, NameSeparator),
	constants.BASE:     strings.Join([]string{BaseName, constants.BASE}, NameSeparator),
}

// IsValidProviderName returns a bool based on the validity of the passed in name.
// Dynamic provider naming is supported via `BaseName“NameSeparator“SupportedChain`.
func IsValidProviderName(name string) bool {
	for _, providerName := range ProviderNames {
		if name == providerName {
			return true
		}
	}
	return false
}

// PoolConfig is the configuration for a Uniswap V3 pool. This is specific to each pair of tokens.
type PoolConfig struct {
	// Address is the Uniswap V3 pool address.
	Address string `json:"address"`
	// BaseDecimals is the number of decimals for the base token. This should be derived from the
	// token contract.
	BaseDecimals int64 `json:"base_decimals"`
	// QuoteDecimals is the number of decimals for the quote token. This should be derived from the
	// token contract.
	QuoteDecimals int64 `json:"quote_decimals"`
	// Invert is utilized to invert the price of a pool's reserves. This may be required for certain
	// pools as the price is derived based on the sorted order of the ERC20 addresses of the tokens
	// in the pool.
	Invert bool `json:"invert"`
}

// ValidateBasic validates the pool configuration.
func (pc *PoolConfig) ValidateBasic() error {
	if !common.IsHexAddress(pc.Address) {
		return fmt.Errorf("pool address is not a valid ethereum address")
	}

	if pc.BaseDecimals < 0 {
		return fmt.Errorf("base decimals must be non-negative")
	}

	if pc.QuoteDecimals < 0 {
		return fmt.Errorf("quote decimals must be non-negative")
	}

	return nil
}

// MustToJSON converts the pool configuration to JSON.
func (pc PoolConfig) MustToJSON() string {
	b, err := json.Marshal(pc)
	if err != nil {
		panic(err)
	}
	return string(b)
}

<<<<<<< HEAD
var (
	// DefaultETHAPIConfig is the default configuration for the Uniswap API. Specifically this is for
	// Ethereum mainnet.
	DefaultETHAPIConfig = config.APIConfig{
		Name:             fmt.Sprintf("%s%s%s", BaseName, NameSeparator, constants.ETHEREUM),
		Atomic:           true,
		Enabled:          true,
		Timeout:          1000 * time.Millisecond,
		Interval:         2000 * time.Millisecond,
		ReconnectTimeout: 2000 * time.Millisecond,
		MaxQueries:       1,
		Endpoints:        []config.Endpoint{{URL: URL}},
	}

	// DefaultBaseAPIConfig is the default configuration for the Uniswap API. Specifically this is for
	// Base mainnet.
	DefaultBaseAPIConfig = config.APIConfig{
		Name:             fmt.Sprintf("%s%s%s", BaseName, NameSeparator, constants.BASE),
		Atomic:           true,
		Enabled:          true,
		Timeout:          1000 * time.Millisecond,
		Interval:         2000 * time.Millisecond,
		ReconnectTimeout: 2000 * time.Millisecond,
		MaxQueries:       1,
		Endpoints: []config.Endpoint{
			{
				URL: "https://mainnet.base.org",
			},
		},
	}

	// DefaultETHMarketConfig is the default market configuration for Uniswap V3. Specifically
	// this is for Ethereum mainnet.
	DefaultETHMarketConfig = types.CurrencyPairsToProviderTickers{
		constants.AAVE_ETH: {
			OffChainTicker: constants.AAVE_ETH.String(),
			JSON: PoolConfig{
				// REF: https://app.uniswap.org/explore/pools/ethereum/0x5aB53EE1d50eeF2C1DD3d5402789cd27bB52c1bB
				Address:       "0x5aB53EE1d50eeF2C1DD3d5402789cd27bB52c1bB",
				BaseDecimals:  18,
				QuoteDecimals: 18,
				Invert:        false,
			}.MustToJSON(),
		},
		constants.AXELAR_ETH: {
			OffChainTicker: constants.AXELAR_ETH.String(),
			JSON: PoolConfig{
				// REF: https://app.uniswap.org/explore/pools/ethereum/0xE7F6720C1F546217081667A5ab7fEbB688036856
				Address:       "0xE7F6720C1F546217081667A5ab7fEbB688036856",
				BaseDecimals:  6,
				QuoteDecimals: 18,
				Invert:        false,
			}.MustToJSON(),
		},
		constants.AXELAR_USDC: {
			OffChainTicker: constants.AXELAR_USDC.String(),
			JSON: PoolConfig{
				// REF: https://app.uniswap.org/explore/pools/ethereum/0xAe2A25CBDb19d0dC0DDDD1D2f6b08A6E48c4a9a9
				Address:       "0xAe2A25CBDb19d0dC0DDDD1D2f6b08A6E48c4a9a9",
				BaseDecimals:  6,
				QuoteDecimals: 6,
				Invert:        false,
			}.MustToJSON(),
		},
		constants.CHAINLINK_ETH: {
			OffChainTicker: constants.CHAINLINK_ETH.String(),
			JSON: PoolConfig{
				// REF: https://app.uniswap.org/explore/pools/ethereum/0xa6Cc3C2531FdaA6Ae1A3CA84c2855806728693e8
				Address:       "0xa6Cc3C2531FdaA6Ae1A3CA84c2855806728693e8",
				BaseDecimals:  18,
				QuoteDecimals: 18,
				Invert:        false,
			}.MustToJSON(),
		},
		constants.CHAINLINK_USDC: {
			OffChainTicker: constants.CHAINLINK_USDC.String(),
			JSON: PoolConfig{
				// REF: https://app.uniswap.org/explore/pools/ethereum/0xFAD57d2039C21811C8F2B5D5B65308aa99D31559
				Address:       "0xFAD57d2039C21811C8F2B5D5B65308aa99D31559",
				BaseDecimals:  18,
				QuoteDecimals: 6,
				Invert:        false,
			}.MustToJSON(),
		},
		constants.DAI_ETH: {
			OffChainTicker: constants.DAI_ETH.String(),
			JSON: PoolConfig{
				// REF: https://app.uniswap.org/explore/pools/ethereum/0xC2e9F25Be6257c210d7Adf0D4Cd6E3E881ba25f8
				Address:       "0xC2e9F25Be6257c210d7Adf0D4Cd6E3E881ba25f8",
				BaseDecimals:  18,
				QuoteDecimals: 18,
				Invert:        true,
			}.MustToJSON(),
		},
		constants.DAI_USDC: {
			OffChainTicker: constants.DAI_USDC.String(),
			JSON: PoolConfig{
				// REF: https://app.uniswap.org/explore/pools/ethereum/0x5777d92f208679DB4b9778590Fa3CAB3aC9e2168
				Address:       "0x5777d92f208679DB4b9778590Fa3CAB3aC9e2168",
				BaseDecimals:  18,
				QuoteDecimals: 6,
				Invert:        false,
			}.MustToJSON(),
		},
		constants.ETHEREUM_USDC: {
			OffChainTicker: constants.ETHEREUM_USDC.String(),
			JSON: PoolConfig{
				// REF: https://app.uniswap.org/explore/pools/ethereum/0x88e6A0c2dDD26FEEb64F039a2c41296FcB3f5640
				Address:       "0x88e6A0c2dDD26FEEb64F039a2c41296FcB3f5640",
				BaseDecimals:  18,
				QuoteDecimals: 6,
				Invert:        true,
			}.MustToJSON(),
		},
		constants.ETHEREUM_USDT: {
			OffChainTicker: constants.ETHEREUM_USDT.String(),
			JSON: PoolConfig{
				// REF: https://app.uniswap.org/explore/pools/ethereum/0x4e68Ccd3E89f51C3074ca5072bbAC773960dFa36
				Address:       "0x4e68Ccd3E89f51C3074ca5072bbAC773960dFa36",
				BaseDecimals:  18,
				QuoteDecimals: 6,
				Invert:        false,
			}.MustToJSON(),
		},
		constants.ETHENA_ETH: {
			OffChainTicker: constants.ETHENA_ETH.String(),
			JSON: PoolConfig{
				// REF: https://app.uniswap.org/explore/pools/ethereum/0xc3Db44ADC1fCdFd5671f555236eae49f4A8EEa18
				Address:       "0xc3Db44ADC1fCdFd5671f555236eae49f4A8EEa18",
				BaseDecimals:  18,
				QuoteDecimals: 18,
				Invert:        false,
			}.MustToJSON(),
		},
		constants.ETHENA_USDC: {
			OffChainTicker: constants.ETHENA_USDC.String(),
			JSON: PoolConfig{
				// REF: https://app.uniswap.org/explore/pools/ethereum/0x408A625596f47314e1FD4a6cBCE84C4A8695bA3f
				Address:       "0x408A625596f47314e1FD4a6cBCE84C4A8695bA3f",
				BaseDecimals:  18,
				QuoteDecimals: 6,
				Invert:        false,
			}.MustToJSON(),
		},
		constants.ETHENA_USDT: {
			OffChainTicker: constants.ETHENA_USDT.String(),
			JSON: PoolConfig{
				// REF: https://app.uniswap.org/explore/pools/ethereum/0x4185D2952eb74A28EF550a410BA9b8e210Ee9391
				Address:       "0x4185D2952eb74A28EF550a410BA9b8e210Ee9391",
				BaseDecimals:  18,
				QuoteDecimals: 6,
				Invert:        false,
			}.MustToJSON(),
		},
		constants.ETHERFI_ETH: {
			OffChainTicker: constants.ETHERFI_ETH.String(),
			JSON: PoolConfig{
				// REF: https://app.uniswap.org/explore/pools/ethereum/0xDeFDAC77A9A767a2c4eEd826E1AEaD2dAcE53e1C
				Address:       "0xDeFDAC77A9A767a2c4eEd826E1AEaD2dAcE53e1C",
				BaseDecimals:  18,
				QuoteDecimals: 18,
				Invert:        true,
			}.MustToJSON(),
		},
		constants.ETHERFI_USDT: {
			OffChainTicker: constants.ETHERFI_USDT.String(),
			JSON: PoolConfig{
				// REF: https://app.uniswap.org/explore/pools/ethereum/0x80fa4C1fd0fbB9A4f071999aF69531dee1016644
				Address:       "0x80fa4C1fd0fbB9A4f071999aF69531dee1016644",
				BaseDecimals:  18,
				QuoteDecimals: 6,
				Invert:        true,
			}.MustToJSON(),
		},
		constants.HARRY_POTTER_OBAMA_SONIC_10_INU_ETH: {
			OffChainTicker: constants.HARRY_POTTER_OBAMA_SONIC_10_INU_ETH.String(),
			JSON: PoolConfig{
				// REF: https://app.uniswap.org/explore/pools/ethereum/0x0c30062368eEfB96bF3AdE1218E685306b8E89Fa
				Address:       "0x0c30062368eEfB96bF3AdE1218E685306b8E89Fa",
				BaseDecimals:  8,
				QuoteDecimals: 18,
				Invert:        false,
			}.MustToJSON(),
		},
		constants.LIDO_ETH: {
			OffChainTicker: constants.LIDO_ETH.String(),
			JSON: PoolConfig{
				// REF: https://app.uniswap.org/explore/pools/ethereum/0xa3f558aebAecAf0e11cA4b2199cC5Ed341edfd74
				Address:       "0xa3f558aebAecAf0e11cA4b2199cC5Ed341edfd74",
				BaseDecimals:  18,
				QuoteDecimals: 18,
				Invert:        false,
			}.MustToJSON(),
		},
		constants.LIDO_USDC: {
			OffChainTicker: constants.LIDO_USDC.String(),
			JSON: PoolConfig{
				// REF: https://app.uniswap.org/explore/pools/ethereum/0x78235D08B2aE7a3E00184329212a4d7AcD2F9985
				Address:       "0x78235D08B2aE7a3E00184329212a4d7AcD2F9985",
				BaseDecimals:  18,
				QuoteDecimals: 6,
				Invert:        false,
			}.MustToJSON(),
		},
		constants.PEPE_ETH: {
			OffChainTicker: constants.PEPE_ETH.String(),
			JSON: PoolConfig{
				// REF: https://app.uniswap.org/explore/pools/ethereum/0x11950d141EcB863F01007AdD7D1A342041227b58
				Address:       "0x11950d141EcB863F01007AdD7D1A342041227b58",
				BaseDecimals:  18,
				QuoteDecimals: 18,
				Invert:        false,
			}.MustToJSON(),
		},
		constants.PEPE_USDC: {
			OffChainTicker: constants.PEPE_USDC.String(),
			JSON: PoolConfig{
				// REF: https://app.uniswap.org/explore/pools/ethereum/0xcEE31C846CbF003F4cEB5Bbd234cBA03C6e940C7
				Address:       "0xcEE31C846CbF003F4cEB5Bbd234cBA03C6e940C7",
				BaseDecimals:  18,
				QuoteDecimals: 6,
				Invert:        false,
			}.MustToJSON(),
		},
		constants.MAKER_ETH: {
			OffChainTicker: constants.MAKER_ETH.String(),
			JSON: PoolConfig{
				// REF: https://app.uniswap.org/explore/pools/ethereum/0xe8c6c9227491C0a8156A0106A0204d881BB7E531
				Address:       "0xe8c6c9227491C0a8156A0106A0204d881BB7E531",
				BaseDecimals:  18,
				QuoteDecimals: 18,
				Invert:        false,
			}.MustToJSON(),
		},
		constants.MAKER_USDC: {
			OffChainTicker: constants.MAKER_USDC.String(),
			JSON: PoolConfig{
				// REF: https://app.uniswap.org/explore/pools/ethereum/0xC486Ad2764D55C7dc033487D634195d6e4A6917E
				Address:       "0xC486Ad2764D55C7dc033487D634195d6e4A6917E",
				BaseDecimals:  18,
				QuoteDecimals: 6,
				Invert:        false,
			}.MustToJSON(),
		},
		constants.MOG_ETH: {
			OffChainTicker: constants.MOG_ETH.String(),
			JSON: PoolConfig{
				// REF: https://app.uniswap.org/explore/pools/ethereum/0x7832310Cd0de39c4cE0A635F34d9a4B5b47fd434
				Address:       "0x7832310Cd0de39c4cE0A635F34d9a4B5b47fd434",
				BaseDecimals:  18,
				QuoteDecimals: 18,
				Invert:        false,
			}.MustToJSON(),
		},
		constants.UNISWAP_ETH: {
			OffChainTicker: constants.UNISWAP_ETH.String(),
			JSON: PoolConfig{
				// REF: https://app.uniswap.org/explore/pools/ethereum/0x1d42064Fc4Beb5F8aAF85F4617AE8b3b5B8Bd801
				Address:       "0x1d42064Fc4Beb5F8aAF85F4617AE8b3b5B8Bd801",
				BaseDecimals:  18,
				QuoteDecimals: 18,
				Invert:        false,
			}.MustToJSON(),
		},
		constants.UNISWAP_USDC: {
			OffChainTicker: constants.UNISWAP_USDC.String(),
			JSON: PoolConfig{
				// REF: https://app.uniswap.org/explore/pools/ethereum/0xD0fC8bA7E267f2bc56044A7715A489d851dC6D78
				Address:       "0xD0fC8bA7E267f2bc56044A7715A489d851dC6D78",
				BaseDecimals:  18,
				QuoteDecimals: 6,
				Invert:        false,
			}.MustToJSON(),
		},
		constants.UNISWAP_USDT: {
			OffChainTicker: constants.UNISWAP_USDT.String(),
			JSON: PoolConfig{
				// REF: https://app.uniswap.org/explore/pools/ethereum/0x3470447f3CecfFAc709D3e783A307790b0208d60
				Address:       "0x3470447f3CecfFAc709D3e783A307790b0208d60",
				BaseDecimals:  18,
				QuoteDecimals: 6,
				Invert:        false,
			}.MustToJSON(),
		},
		constants.WBITCOIN_ETH: {
			OffChainTicker: constants.WBITCOIN_ETH.String(),
			JSON: PoolConfig{
				// REF: https://app.uniswap.org/explore/pools/ethereum/0xCBCdF9626bC03E24f779434178A73a0B4bad62eD
				Address:       "0xCBCdF9626bC03E24f779434178A73a0B4bad62eD",
				BaseDecimals:  8,
				QuoteDecimals: 18,
				Invert:        false,
			}.MustToJSON(),
		},
		constants.WBITCOIN_USDC: {
			OffChainTicker: constants.WBITCOIN_USDC.String(),
			JSON: PoolConfig{
				// REF: https://app.uniswap.org/explore/pools/ethereum/0x99ac8cA7087fA4A2A1FB6357269965A2014ABc35
				Address:       "0x99ac8cA7087fA4A2A1FB6357269965A2014ABc35",
				BaseDecimals:  8,
				QuoteDecimals: 6,
				Invert:        false,
			}.MustToJSON(),
		},
		constants.WSTETH_ETH: {
			OffChainTicker: constants.WSTETH_ETH.String(),
			JSON: PoolConfig{
				// REF: https://app.uniswap.org/explore/pools/ethereum/0x109830a1AAaD605BbF02a9dFA7B0B92EC2FB7dAa
				Address:       "0x109830a1AAaD605BbF02a9dFA7B0B92EC2FB7dAa",
				BaseDecimals:  18,
				QuoteDecimals: 18,
				Invert:        false,
			}.MustToJSON(),
		},
		constants.WSTETH_USDC: {
			OffChainTicker: constants.WSTETH_USDC.String(),
			JSON: PoolConfig{
				// REF: https://app.uniswap.org/explore/pools/ethereum/0x4622Df6fB2d9Bee0DCDaCF545aCDB6a2b2f4f863
				Address:       "0x4622Df6fB2d9Bee0DCDaCF545aCDB6a2b2f4f863",
				BaseDecimals:  18,
				QuoteDecimals: 6,
				Invert:        false,
			}.MustToJSON(),
		},
		constants.WTAO_ETH: {
			OffChainTicker: constants.WTAO_ETH.String(),
			JSON: PoolConfig{
				// REF: https://app.uniswap.org/explore/pools/ethereum/0x433a00819C771b33FA7223a5B3499b24FBCd1bBC
				Address:       "0x433a00819C771b33FA7223a5B3499b24FBCd1bBC",
				BaseDecimals:  9,
				QuoteDecimals: 18,
				Invert:        false,
			}.MustToJSON(),
		},
		constants.WTAO_USDC: {
			OffChainTicker: constants.WTAO_USDC.String(),
			JSON: PoolConfig{
				// REF: https://app.uniswap.org/explore/pools/ethereum/0xf763Bb342eB3d23C02ccB86312422fe0c1c17E94
				Address:       "0xf763Bb342eB3d23C02ccB86312422fe0c1c17E94",
				BaseDecimals:  9,
				QuoteDecimals: 6,
				Invert:        false,
			}.MustToJSON(),
		},
	}
)
=======
// DefaultETHAPIConfig is the default configuration for the Uniswap API. Specifically this is for
// Ethereum mainnet.
var DefaultETHAPIConfig = config.APIConfig{
	Name:             fmt.Sprintf("%s%s%s", BaseName, NameSeparator, constants.ETHEREUM),
	Atomic:           true,
	Enabled:          true,
	Timeout:          1000 * time.Millisecond,
	Interval:         2000 * time.Millisecond,
	ReconnectTimeout: 2000 * time.Millisecond,
	MaxQueries:       1,
	Endpoints:        []config.Endpoint{{URL: URL}},
}
>>>>>>> 12099fbc
<|MERGE_RESOLUTION|>--- conflicted
+++ resolved
@@ -22,8 +22,11 @@
 	// ContractMethod is the contract method to call for the Uniswap V3 API.
 	ContractMethod = "slot0"
 
-	// URL is the URL for the Uniswap V3 API. This uses a free public RPC provider.
-	URL = "https://eth.public-rpc.com/"
+	// ETH_URL is the URL for the Uniswap V3 API. This uses a free public RPC provider on Ethereum Mainnet.
+	ETH_URL = "https://eth.public-rpc.com/"
+
+	// BASE_URL is the URL for the Uniswap V3 API. This uses a free public RPC provider on Base Mainnet.
+	BASE_URL = "https://mainnet.base.org"
 )
 
 // ProviderNames is the set of all supported "dynamic" names mapped by chain.
@@ -85,7 +88,6 @@
 	return string(b)
 }
 
-<<<<<<< HEAD
 var (
 	// DefaultETHAPIConfig is the default configuration for the Uniswap API. Specifically this is for
 	// Ethereum mainnet.
@@ -97,7 +99,7 @@
 		Interval:         2000 * time.Millisecond,
 		ReconnectTimeout: 2000 * time.Millisecond,
 		MaxQueries:       1,
-		Endpoints:        []config.Endpoint{{URL: URL}},
+		Endpoints:        []config.Endpoint{{URL: ETH_URL}},
 	}
 
 	// DefaultBaseAPIConfig is the default configuration for the Uniswap API. Specifically this is for
@@ -110,339 +112,6 @@
 		Interval:         2000 * time.Millisecond,
 		ReconnectTimeout: 2000 * time.Millisecond,
 		MaxQueries:       1,
-		Endpoints: []config.Endpoint{
-			{
-				URL: "https://mainnet.base.org",
-			},
-		},
+		Endpoints:        []config.Endpoint{{URL: BASE_URL}},
 	}
-
-	// DefaultETHMarketConfig is the default market configuration for Uniswap V3. Specifically
-	// this is for Ethereum mainnet.
-	DefaultETHMarketConfig = types.CurrencyPairsToProviderTickers{
-		constants.AAVE_ETH: {
-			OffChainTicker: constants.AAVE_ETH.String(),
-			JSON: PoolConfig{
-				// REF: https://app.uniswap.org/explore/pools/ethereum/0x5aB53EE1d50eeF2C1DD3d5402789cd27bB52c1bB
-				Address:       "0x5aB53EE1d50eeF2C1DD3d5402789cd27bB52c1bB",
-				BaseDecimals:  18,
-				QuoteDecimals: 18,
-				Invert:        false,
-			}.MustToJSON(),
-		},
-		constants.AXELAR_ETH: {
-			OffChainTicker: constants.AXELAR_ETH.String(),
-			JSON: PoolConfig{
-				// REF: https://app.uniswap.org/explore/pools/ethereum/0xE7F6720C1F546217081667A5ab7fEbB688036856
-				Address:       "0xE7F6720C1F546217081667A5ab7fEbB688036856",
-				BaseDecimals:  6,
-				QuoteDecimals: 18,
-				Invert:        false,
-			}.MustToJSON(),
-		},
-		constants.AXELAR_USDC: {
-			OffChainTicker: constants.AXELAR_USDC.String(),
-			JSON: PoolConfig{
-				// REF: https://app.uniswap.org/explore/pools/ethereum/0xAe2A25CBDb19d0dC0DDDD1D2f6b08A6E48c4a9a9
-				Address:       "0xAe2A25CBDb19d0dC0DDDD1D2f6b08A6E48c4a9a9",
-				BaseDecimals:  6,
-				QuoteDecimals: 6,
-				Invert:        false,
-			}.MustToJSON(),
-		},
-		constants.CHAINLINK_ETH: {
-			OffChainTicker: constants.CHAINLINK_ETH.String(),
-			JSON: PoolConfig{
-				// REF: https://app.uniswap.org/explore/pools/ethereum/0xa6Cc3C2531FdaA6Ae1A3CA84c2855806728693e8
-				Address:       "0xa6Cc3C2531FdaA6Ae1A3CA84c2855806728693e8",
-				BaseDecimals:  18,
-				QuoteDecimals: 18,
-				Invert:        false,
-			}.MustToJSON(),
-		},
-		constants.CHAINLINK_USDC: {
-			OffChainTicker: constants.CHAINLINK_USDC.String(),
-			JSON: PoolConfig{
-				// REF: https://app.uniswap.org/explore/pools/ethereum/0xFAD57d2039C21811C8F2B5D5B65308aa99D31559
-				Address:       "0xFAD57d2039C21811C8F2B5D5B65308aa99D31559",
-				BaseDecimals:  18,
-				QuoteDecimals: 6,
-				Invert:        false,
-			}.MustToJSON(),
-		},
-		constants.DAI_ETH: {
-			OffChainTicker: constants.DAI_ETH.String(),
-			JSON: PoolConfig{
-				// REF: https://app.uniswap.org/explore/pools/ethereum/0xC2e9F25Be6257c210d7Adf0D4Cd6E3E881ba25f8
-				Address:       "0xC2e9F25Be6257c210d7Adf0D4Cd6E3E881ba25f8",
-				BaseDecimals:  18,
-				QuoteDecimals: 18,
-				Invert:        true,
-			}.MustToJSON(),
-		},
-		constants.DAI_USDC: {
-			OffChainTicker: constants.DAI_USDC.String(),
-			JSON: PoolConfig{
-				// REF: https://app.uniswap.org/explore/pools/ethereum/0x5777d92f208679DB4b9778590Fa3CAB3aC9e2168
-				Address:       "0x5777d92f208679DB4b9778590Fa3CAB3aC9e2168",
-				BaseDecimals:  18,
-				QuoteDecimals: 6,
-				Invert:        false,
-			}.MustToJSON(),
-		},
-		constants.ETHEREUM_USDC: {
-			OffChainTicker: constants.ETHEREUM_USDC.String(),
-			JSON: PoolConfig{
-				// REF: https://app.uniswap.org/explore/pools/ethereum/0x88e6A0c2dDD26FEEb64F039a2c41296FcB3f5640
-				Address:       "0x88e6A0c2dDD26FEEb64F039a2c41296FcB3f5640",
-				BaseDecimals:  18,
-				QuoteDecimals: 6,
-				Invert:        true,
-			}.MustToJSON(),
-		},
-		constants.ETHEREUM_USDT: {
-			OffChainTicker: constants.ETHEREUM_USDT.String(),
-			JSON: PoolConfig{
-				// REF: https://app.uniswap.org/explore/pools/ethereum/0x4e68Ccd3E89f51C3074ca5072bbAC773960dFa36
-				Address:       "0x4e68Ccd3E89f51C3074ca5072bbAC773960dFa36",
-				BaseDecimals:  18,
-				QuoteDecimals: 6,
-				Invert:        false,
-			}.MustToJSON(),
-		},
-		constants.ETHENA_ETH: {
-			OffChainTicker: constants.ETHENA_ETH.String(),
-			JSON: PoolConfig{
-				// REF: https://app.uniswap.org/explore/pools/ethereum/0xc3Db44ADC1fCdFd5671f555236eae49f4A8EEa18
-				Address:       "0xc3Db44ADC1fCdFd5671f555236eae49f4A8EEa18",
-				BaseDecimals:  18,
-				QuoteDecimals: 18,
-				Invert:        false,
-			}.MustToJSON(),
-		},
-		constants.ETHENA_USDC: {
-			OffChainTicker: constants.ETHENA_USDC.String(),
-			JSON: PoolConfig{
-				// REF: https://app.uniswap.org/explore/pools/ethereum/0x408A625596f47314e1FD4a6cBCE84C4A8695bA3f
-				Address:       "0x408A625596f47314e1FD4a6cBCE84C4A8695bA3f",
-				BaseDecimals:  18,
-				QuoteDecimals: 6,
-				Invert:        false,
-			}.MustToJSON(),
-		},
-		constants.ETHENA_USDT: {
-			OffChainTicker: constants.ETHENA_USDT.String(),
-			JSON: PoolConfig{
-				// REF: https://app.uniswap.org/explore/pools/ethereum/0x4185D2952eb74A28EF550a410BA9b8e210Ee9391
-				Address:       "0x4185D2952eb74A28EF550a410BA9b8e210Ee9391",
-				BaseDecimals:  18,
-				QuoteDecimals: 6,
-				Invert:        false,
-			}.MustToJSON(),
-		},
-		constants.ETHERFI_ETH: {
-			OffChainTicker: constants.ETHERFI_ETH.String(),
-			JSON: PoolConfig{
-				// REF: https://app.uniswap.org/explore/pools/ethereum/0xDeFDAC77A9A767a2c4eEd826E1AEaD2dAcE53e1C
-				Address:       "0xDeFDAC77A9A767a2c4eEd826E1AEaD2dAcE53e1C",
-				BaseDecimals:  18,
-				QuoteDecimals: 18,
-				Invert:        true,
-			}.MustToJSON(),
-		},
-		constants.ETHERFI_USDT: {
-			OffChainTicker: constants.ETHERFI_USDT.String(),
-			JSON: PoolConfig{
-				// REF: https://app.uniswap.org/explore/pools/ethereum/0x80fa4C1fd0fbB9A4f071999aF69531dee1016644
-				Address:       "0x80fa4C1fd0fbB9A4f071999aF69531dee1016644",
-				BaseDecimals:  18,
-				QuoteDecimals: 6,
-				Invert:        true,
-			}.MustToJSON(),
-		},
-		constants.HARRY_POTTER_OBAMA_SONIC_10_INU_ETH: {
-			OffChainTicker: constants.HARRY_POTTER_OBAMA_SONIC_10_INU_ETH.String(),
-			JSON: PoolConfig{
-				// REF: https://app.uniswap.org/explore/pools/ethereum/0x0c30062368eEfB96bF3AdE1218E685306b8E89Fa
-				Address:       "0x0c30062368eEfB96bF3AdE1218E685306b8E89Fa",
-				BaseDecimals:  8,
-				QuoteDecimals: 18,
-				Invert:        false,
-			}.MustToJSON(),
-		},
-		constants.LIDO_ETH: {
-			OffChainTicker: constants.LIDO_ETH.String(),
-			JSON: PoolConfig{
-				// REF: https://app.uniswap.org/explore/pools/ethereum/0xa3f558aebAecAf0e11cA4b2199cC5Ed341edfd74
-				Address:       "0xa3f558aebAecAf0e11cA4b2199cC5Ed341edfd74",
-				BaseDecimals:  18,
-				QuoteDecimals: 18,
-				Invert:        false,
-			}.MustToJSON(),
-		},
-		constants.LIDO_USDC: {
-			OffChainTicker: constants.LIDO_USDC.String(),
-			JSON: PoolConfig{
-				// REF: https://app.uniswap.org/explore/pools/ethereum/0x78235D08B2aE7a3E00184329212a4d7AcD2F9985
-				Address:       "0x78235D08B2aE7a3E00184329212a4d7AcD2F9985",
-				BaseDecimals:  18,
-				QuoteDecimals: 6,
-				Invert:        false,
-			}.MustToJSON(),
-		},
-		constants.PEPE_ETH: {
-			OffChainTicker: constants.PEPE_ETH.String(),
-			JSON: PoolConfig{
-				// REF: https://app.uniswap.org/explore/pools/ethereum/0x11950d141EcB863F01007AdD7D1A342041227b58
-				Address:       "0x11950d141EcB863F01007AdD7D1A342041227b58",
-				BaseDecimals:  18,
-				QuoteDecimals: 18,
-				Invert:        false,
-			}.MustToJSON(),
-		},
-		constants.PEPE_USDC: {
-			OffChainTicker: constants.PEPE_USDC.String(),
-			JSON: PoolConfig{
-				// REF: https://app.uniswap.org/explore/pools/ethereum/0xcEE31C846CbF003F4cEB5Bbd234cBA03C6e940C7
-				Address:       "0xcEE31C846CbF003F4cEB5Bbd234cBA03C6e940C7",
-				BaseDecimals:  18,
-				QuoteDecimals: 6,
-				Invert:        false,
-			}.MustToJSON(),
-		},
-		constants.MAKER_ETH: {
-			OffChainTicker: constants.MAKER_ETH.String(),
-			JSON: PoolConfig{
-				// REF: https://app.uniswap.org/explore/pools/ethereum/0xe8c6c9227491C0a8156A0106A0204d881BB7E531
-				Address:       "0xe8c6c9227491C0a8156A0106A0204d881BB7E531",
-				BaseDecimals:  18,
-				QuoteDecimals: 18,
-				Invert:        false,
-			}.MustToJSON(),
-		},
-		constants.MAKER_USDC: {
-			OffChainTicker: constants.MAKER_USDC.String(),
-			JSON: PoolConfig{
-				// REF: https://app.uniswap.org/explore/pools/ethereum/0xC486Ad2764D55C7dc033487D634195d6e4A6917E
-				Address:       "0xC486Ad2764D55C7dc033487D634195d6e4A6917E",
-				BaseDecimals:  18,
-				QuoteDecimals: 6,
-				Invert:        false,
-			}.MustToJSON(),
-		},
-		constants.MOG_ETH: {
-			OffChainTicker: constants.MOG_ETH.String(),
-			JSON: PoolConfig{
-				// REF: https://app.uniswap.org/explore/pools/ethereum/0x7832310Cd0de39c4cE0A635F34d9a4B5b47fd434
-				Address:       "0x7832310Cd0de39c4cE0A635F34d9a4B5b47fd434",
-				BaseDecimals:  18,
-				QuoteDecimals: 18,
-				Invert:        false,
-			}.MustToJSON(),
-		},
-		constants.UNISWAP_ETH: {
-			OffChainTicker: constants.UNISWAP_ETH.String(),
-			JSON: PoolConfig{
-				// REF: https://app.uniswap.org/explore/pools/ethereum/0x1d42064Fc4Beb5F8aAF85F4617AE8b3b5B8Bd801
-				Address:       "0x1d42064Fc4Beb5F8aAF85F4617AE8b3b5B8Bd801",
-				BaseDecimals:  18,
-				QuoteDecimals: 18,
-				Invert:        false,
-			}.MustToJSON(),
-		},
-		constants.UNISWAP_USDC: {
-			OffChainTicker: constants.UNISWAP_USDC.String(),
-			JSON: PoolConfig{
-				// REF: https://app.uniswap.org/explore/pools/ethereum/0xD0fC8bA7E267f2bc56044A7715A489d851dC6D78
-				Address:       "0xD0fC8bA7E267f2bc56044A7715A489d851dC6D78",
-				BaseDecimals:  18,
-				QuoteDecimals: 6,
-				Invert:        false,
-			}.MustToJSON(),
-		},
-		constants.UNISWAP_USDT: {
-			OffChainTicker: constants.UNISWAP_USDT.String(),
-			JSON: PoolConfig{
-				// REF: https://app.uniswap.org/explore/pools/ethereum/0x3470447f3CecfFAc709D3e783A307790b0208d60
-				Address:       "0x3470447f3CecfFAc709D3e783A307790b0208d60",
-				BaseDecimals:  18,
-				QuoteDecimals: 6,
-				Invert:        false,
-			}.MustToJSON(),
-		},
-		constants.WBITCOIN_ETH: {
-			OffChainTicker: constants.WBITCOIN_ETH.String(),
-			JSON: PoolConfig{
-				// REF: https://app.uniswap.org/explore/pools/ethereum/0xCBCdF9626bC03E24f779434178A73a0B4bad62eD
-				Address:       "0xCBCdF9626bC03E24f779434178A73a0B4bad62eD",
-				BaseDecimals:  8,
-				QuoteDecimals: 18,
-				Invert:        false,
-			}.MustToJSON(),
-		},
-		constants.WBITCOIN_USDC: {
-			OffChainTicker: constants.WBITCOIN_USDC.String(),
-			JSON: PoolConfig{
-				// REF: https://app.uniswap.org/explore/pools/ethereum/0x99ac8cA7087fA4A2A1FB6357269965A2014ABc35
-				Address:       "0x99ac8cA7087fA4A2A1FB6357269965A2014ABc35",
-				BaseDecimals:  8,
-				QuoteDecimals: 6,
-				Invert:        false,
-			}.MustToJSON(),
-		},
-		constants.WSTETH_ETH: {
-			OffChainTicker: constants.WSTETH_ETH.String(),
-			JSON: PoolConfig{
-				// REF: https://app.uniswap.org/explore/pools/ethereum/0x109830a1AAaD605BbF02a9dFA7B0B92EC2FB7dAa
-				Address:       "0x109830a1AAaD605BbF02a9dFA7B0B92EC2FB7dAa",
-				BaseDecimals:  18,
-				QuoteDecimals: 18,
-				Invert:        false,
-			}.MustToJSON(),
-		},
-		constants.WSTETH_USDC: {
-			OffChainTicker: constants.WSTETH_USDC.String(),
-			JSON: PoolConfig{
-				// REF: https://app.uniswap.org/explore/pools/ethereum/0x4622Df6fB2d9Bee0DCDaCF545aCDB6a2b2f4f863
-				Address:       "0x4622Df6fB2d9Bee0DCDaCF545aCDB6a2b2f4f863",
-				BaseDecimals:  18,
-				QuoteDecimals: 6,
-				Invert:        false,
-			}.MustToJSON(),
-		},
-		constants.WTAO_ETH: {
-			OffChainTicker: constants.WTAO_ETH.String(),
-			JSON: PoolConfig{
-				// REF: https://app.uniswap.org/explore/pools/ethereum/0x433a00819C771b33FA7223a5B3499b24FBCd1bBC
-				Address:       "0x433a00819C771b33FA7223a5B3499b24FBCd1bBC",
-				BaseDecimals:  9,
-				QuoteDecimals: 18,
-				Invert:        false,
-			}.MustToJSON(),
-		},
-		constants.WTAO_USDC: {
-			OffChainTicker: constants.WTAO_USDC.String(),
-			JSON: PoolConfig{
-				// REF: https://app.uniswap.org/explore/pools/ethereum/0xf763Bb342eB3d23C02ccB86312422fe0c1c17E94
-				Address:       "0xf763Bb342eB3d23C02ccB86312422fe0c1c17E94",
-				BaseDecimals:  9,
-				QuoteDecimals: 6,
-				Invert:        false,
-			}.MustToJSON(),
-		},
-	}
-)
-=======
-// DefaultETHAPIConfig is the default configuration for the Uniswap API. Specifically this is for
-// Ethereum mainnet.
-var DefaultETHAPIConfig = config.APIConfig{
-	Name:             fmt.Sprintf("%s%s%s", BaseName, NameSeparator, constants.ETHEREUM),
-	Atomic:           true,
-	Enabled:          true,
-	Timeout:          1000 * time.Millisecond,
-	Interval:         2000 * time.Millisecond,
-	ReconnectTimeout: 2000 * time.Millisecond,
-	MaxQueries:       1,
-	Endpoints:        []config.Endpoint{{URL: URL}},
-}
->>>>>>> 12099fbc
+)