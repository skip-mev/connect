package dydx

import (
	"encoding/json"
	"fmt"
	"strconv"
	"strings"

	"go.uber.org/zap"

<<<<<<< HEAD
	"github.com/gagliardetto/solana-go"

	slinkytypes "github.com/skip-mev/slinky/pkg/types"
	"github.com/skip-mev/slinky/providers/apis/binance"
	"github.com/skip-mev/slinky/providers/apis/coinbase"
	"github.com/skip-mev/slinky/providers/apis/defi/raydium"
=======
	"github.com/skip-mev/slinky/oracle/constants"
	slinkytypes "github.com/skip-mev/slinky/pkg/types"
	"github.com/skip-mev/slinky/providers/apis/binance"
	"github.com/skip-mev/slinky/providers/apis/coinbase"
	"github.com/skip-mev/slinky/providers/apis/defi/uniswapv3"
>>>>>>> d5739cc9
	dydxtypes "github.com/skip-mev/slinky/providers/apis/dydx/types"
	"github.com/skip-mev/slinky/providers/apis/kraken"
	"github.com/skip-mev/slinky/providers/volatile"
	"github.com/skip-mev/slinky/providers/websockets/bitfinex"
	"github.com/skip-mev/slinky/providers/websockets/bitstamp"
	"github.com/skip-mev/slinky/providers/websockets/bybit"
	"github.com/skip-mev/slinky/providers/websockets/cryptodotcom"
	"github.com/skip-mev/slinky/providers/websockets/gate"
	"github.com/skip-mev/slinky/providers/websockets/huobi"
	"github.com/skip-mev/slinky/providers/websockets/kucoin"
	"github.com/skip-mev/slinky/providers/websockets/mexc"
	"github.com/skip-mev/slinky/providers/websockets/okx"
	mmtypes "github.com/skip-mev/slinky/x/marketmap/types"
)

// ProviderMapping is referencing the different providers that are supported by the dYdX market params.
//
// ref: https://github.com/dydxprotocol/v4-chain/blob/main/protocol/daemons/pricefeed/client/constants/exchange_common/exchange_id.go
var ProviderMapping = map[string]string{
	"Binance":              binance.Name,
	"BinanceUS":            binance.Name,
	"Bitfinex":             bitfinex.Name,
	"Kraken":               kraken.Name, // We only support the API since the WebSocket has different pairs.
	"Gate":                 gate.Name,
	"Bitstamp":             bitstamp.Name,
	"Bybit":                bybit.Name,
	"CryptoCom":            cryptodotcom.Name,
	"Huobi":                huobi.Name,
	"Kucoin":               kucoin.Name,
	"Okx":                  okx.Name,
	"Mexc":                 mexc.Name,
	"CoinbasePro":          coinbase.Name,
	"TestVolatileExchange": volatile.Name,
<<<<<<< HEAD
	"Raydium":              raydium.Name,
=======
	"UniswapV3-Ethereum":   uniswapv3.ProviderNames[constants.ETHEREUM],
>>>>>>> d5739cc9
}

// ConvertMarketParamsToMarketMap converts a dYdX market params response to a slinky market map response.
func (h *APIHandler) ConvertMarketParamsToMarketMap(
	params dydxtypes.QueryAllMarketParamsResponse,
) (mmtypes.MarketMapResponse, error) {
	marketMap := mmtypes.MarketMap{
		Markets: make(map[string]mmtypes.Market),
	}

	for _, market := range params.MarketParams {
		ticker, err := h.CreateTickerFromMarket(market)
		if err != nil {
			h.logger.Debug(
				"failed to create ticker from market",
				zap.String("market", market.Pair),
				zap.Error(err),
			)

			return mmtypes.MarketMapResponse{}, fmt.Errorf("failed to create ticker from market: %w", err)
		}

		var exchangeConfigJSON dydxtypes.ExchangeConfigJson
		if err := json.Unmarshal([]byte(market.ExchangeConfigJson), &exchangeConfigJSON); err != nil {
			h.logger.Debug(
				"failed to unmarshal exchange json config",
				zap.String("ticker", ticker.String()),
				zap.Error(err),
			)

			return mmtypes.MarketMapResponse{}, fmt.Errorf("failed to unmarshal exchange json config: %w", err)
		}

		// Convert the exchange config JSON to a set of paths and providers.
		providers, err := h.ConvertExchangeConfigJSON(exchangeConfigJSON)
		if err != nil {
			h.logger.Debug(
				"failed to convert exchange config json",
				zap.String("ticker", ticker.String()),
				zap.Error(err),
			)

			return mmtypes.MarketMapResponse{}, fmt.Errorf("failed to convert exchange config json: %w", err)
		}

		marketMap.Markets[ticker.String()] = mmtypes.Market{
			Ticker:          ticker,
			ProviderConfigs: providers,
		}
	}

	if err := marketMap.ValidateBasic(); err != nil {
		return mmtypes.MarketMapResponse{}, fmt.Errorf("failed to validate market map: %w", err)
	}

	return mmtypes.MarketMapResponse{
		MarketMap: marketMap,
	}, nil
}

// CreateTickerFromMarket creates a ticker from a dYdX market.
func (h *APIHandler) CreateTickerFromMarket(market dydxtypes.MarketParam) (mmtypes.Ticker, error) {
	cp, err := h.CreateCurrencyPairFromPair(market.Pair)
	if err != nil {
		return mmtypes.Ticker{}, err
	}

	t := mmtypes.Ticker{
		CurrencyPair:     cp,
		Decimals:         uint64(market.Exponent * -1),
		MinProviderCount: uint64(market.MinExchanges),
	}

	return t, t.ValidateBasic()
}

// CreateCurrencyPairFromPair creates a currency pair from a dYdX market.
func (h *APIHandler) CreateCurrencyPairFromPair(pair string) (slinkytypes.CurrencyPair, error) {
	split := strings.Split(pair, Delimeter)
	if len(split) != 2 {
		return slinkytypes.CurrencyPair{}, fmt.Errorf("expected pair (%s) to have 2 elements, got %d", pair, len(split))
	}

	cp := slinkytypes.NewCurrencyPair(
		strings.ToUpper(split[0]), // Base
		strings.ToUpper(split[1]), // Quote
	)

	return cp, cp.ValidateBasic()
}

// ConvertExchangeConfigJSON creates a set of paths and providers for a given ticker
// from a dYdX market. These paths represent the different ways to convert a currency
// pair using the dYdX market.
func (h *APIHandler) ConvertExchangeConfigJSON(
	config dydxtypes.ExchangeConfigJson,
) ([]mmtypes.ProviderConfig, error) {
	var (
		providers = make([]mmtypes.ProviderConfig, 0, len(config.Exchanges))
		seen      = make(map[dydxtypes.ExchangeMarketConfigJson]struct{})
	)

	for _, cfg := range config.Exchanges {
		// Ignore duplicates.
		if _, ok := seen[cfg]; ok {
			continue
		}
		seen[cfg] = struct{}{}

		// This means we have seen an exchange that slinky cannot support.
		exchange, ok := ProviderMapping[cfg.ExchangeName]
		if !ok {
			// ignore unsupported exchanges
			h.logger.Debug(
				"skipping unsupported exchange",
				zap.String("exchange", cfg.ExchangeName),
				zap.String("ticker", cfg.Ticker),
			)

			continue
		}

		// Determine if the exchange needs to have an normalizeByPair.
		var normalizeByPair *slinkytypes.CurrencyPair
		if len(cfg.AdjustByMarket) > 0 {
			temp, err := h.CreateCurrencyPairFromPair(cfg.AdjustByMarket)
			if err != nil {
				return nil, fmt.Errorf(
					"failed to create normalize by pair for %s: %w",
					cfg.AdjustByMarket,
					err,
				)
			}

			normalizeByPair = &temp
		}

<<<<<<< HEAD
		denom, err := ConvertDenomByProvider(cfg.Ticker, exchange)
		if err != nil {
			return nil, fmt.Errorf("failed to convert denom by provider: %w", err)
		}

		metaData, err := ExtractMetadataFromTicker(cfg.Ticker, exchange)
=======
		// Convert the ticker to the provider's format.
		denom := ConvertDenomByProvider(cfg.Ticker, exchange)

		metaData, err := ExtractMetadata(exchange, cfg)
>>>>>>> d5739cc9
		if err != nil {
			return nil, fmt.Errorf("failed to extract metadata from ticker: %w", err)
		}

		// Convert to a provider config.
		providers = append(providers, mmtypes.ProviderConfig{
			Name:            exchange,
<<<<<<< HEAD
			OffChainTicker:  denom, // Convert the ticker to the provider's format.
=======
			OffChainTicker:  denom,
>>>>>>> d5739cc9
			Invert:          cfg.Invert,
			NormalizeByPair: normalizeByPair,
			Metadata_JSON:   metaData,
		})
	}

	return providers, nil
}

<<<<<<< HEAD
// ExtractMetadataFromTicker extracts json-metadata from a ticker, based on the exchange. Specifically,
// all raydium tickers on dydx will be formatted as follows (BASE/QUOTE/BASE_VAULT/BASE_DECIMALS/QUOTE_VAULT/QUOTE_DECIMALS).
func ExtractMetadataFromTicker(ticker string, exchange string) (string, error) {
	if exchange == raydium.Name {
		// get the raydium ticker metadata from the dydx ticker
		metaData, err := raydiumTickerMetadata(ticker)
		if err != nil {
			return "", fmt.Errorf("failed to get %s provider metadata for ticker %s: %w", raydium.Name, ticker, err)
		}

		// convert the metadata to json
		bz, err := json.Marshal(metaData)
		if err != nil {
			return "", fmt.Errorf("failed to marshal %s provider metadata for ticker %s: %w", raydium.Name, ticker, err)
		}

		return string(bz), nil
	}

	return "", nil
}

// raydiumTickerMetadata extracts a raydiumTickerMetadata from a dydx ticker.
func raydiumTickerMetadata(ticker string) (raydium.TickerMetadata, error) {
	// split fields by separator and expect there to be at least 6 values
	fields := strings.Split(ticker, "/")
	if len(fields) < 6 {
		return raydium.TickerMetadata{}, fmt.Errorf("expected at least 6 fields, got %d", len(fields))
	}

	// check that vault addresses are valid solana addresses
	baseTokenVault := fields[2]
	if _, err := solana.PublicKeyFromBase58(baseTokenVault); err != nil {
		return raydium.TickerMetadata{}, fmt.Errorf("failed to parse base token vault: %w", err)
	}

	quoteTokenVault := fields[4]
	if _, err := solana.PublicKeyFromBase58(quoteTokenVault); err != nil {
		return raydium.TickerMetadata{}, fmt.Errorf("failed to parse quote token vault: %w", err)
	}

	// check that decimals are valid
	baseDecimals, err := strconv.ParseUint(fields[3], 10, 64)
	if err != nil {
		return raydium.TickerMetadata{}, fmt.Errorf("failed to parse base decimals: %w", err)
	}

	quoteDecimals, err := strconv.ParseUint(fields[5], 10, 64)
	if err != nil {
		return raydium.TickerMetadata{}, fmt.Errorf("failed to parse quote decimals: %w", err)
	}

	// create the Raydium metadata
	return raydium.TickerMetadata{
		BaseTokenVault: raydium.AMMTokenVaultMetadata{
			TokenVaultAddress: baseTokenVault,
			TokenDecimals:     baseDecimals,
		},
		QuoteTokenVault: raydium.AMMTokenVaultMetadata{
			TokenVaultAddress: quoteTokenVault,
			TokenDecimals:     quoteDecimals,
		},
	}, nil
}

=======
// ExtractMetadata extracts Metadata_JSON from ExchangeMarketConfigJson, based on the converted provider name.
func ExtractMetadata(providerName string, cfg dydxtypes.ExchangeMarketConfigJson) (string, error) {
	// Exchange-specific logic for converting a ticker to provider-specific metadata json
	switch { //nolint:gocritic // This will have a raydium case very soon
	case strings.HasPrefix(providerName, uniswapv3.BaseName):
		return UniswapV3MetadataFromTicker(cfg.Ticker, cfg.Invert)
	}
	return "", nil
}

>>>>>>> d5739cc9
// ConvertDenomByProvider converts a given denom to a format that is compatible with a given provider.
// Specifically, this is used to convert API to WebSocket representations of denoms where necessary.
func ConvertDenomByProvider(denom string, exchange string) (string, error) {
	switch {
	case exchange == mexc.Name:
		if strings.Contains(denom, "_") {
			return strings.ReplaceAll(denom, "_", ""), nil
		}

		return denom, nil
	case exchange == bitstamp.Name:
		if strings.Contains(denom, "/") {
			return strings.ToLower(strings.ReplaceAll(denom, "/", "")), nil
		}
	case exchange == raydium.Name:
		// split the ticker by /, and expect there to at least be two values
		fields := strings.Split(denom, "/")
		if len(fields) < 2 {
			return "", fmt.Errorf("expected denom to have at least 2 fields, got %d for %s ticker: %s", len(fields), exchange, denom)
		}

		return slinkytypes.NewCurrencyPair(fields[0], fields[1]).String(), nil
	default:
		return denom, nil
	}
	return "", nil
}<|MERGE_RESOLUTION|>--- conflicted
+++ resolved
@@ -3,25 +3,16 @@
 import (
 	"encoding/json"
 	"fmt"
-	"strconv"
 	"strings"
 
 	"go.uber.org/zap"
 
-<<<<<<< HEAD
-	"github.com/gagliardetto/solana-go"
-
+	"github.com/skip-mev/slinky/oracle/constants"
 	slinkytypes "github.com/skip-mev/slinky/pkg/types"
 	"github.com/skip-mev/slinky/providers/apis/binance"
 	"github.com/skip-mev/slinky/providers/apis/coinbase"
 	"github.com/skip-mev/slinky/providers/apis/defi/raydium"
-=======
-	"github.com/skip-mev/slinky/oracle/constants"
-	slinkytypes "github.com/skip-mev/slinky/pkg/types"
-	"github.com/skip-mev/slinky/providers/apis/binance"
-	"github.com/skip-mev/slinky/providers/apis/coinbase"
 	"github.com/skip-mev/slinky/providers/apis/defi/uniswapv3"
->>>>>>> d5739cc9
 	dydxtypes "github.com/skip-mev/slinky/providers/apis/dydx/types"
 	"github.com/skip-mev/slinky/providers/apis/kraken"
 	"github.com/skip-mev/slinky/providers/volatile"
@@ -55,11 +46,8 @@
 	"Mexc":                 mexc.Name,
 	"CoinbasePro":          coinbase.Name,
 	"TestVolatileExchange": volatile.Name,
-<<<<<<< HEAD
 	"Raydium":              raydium.Name,
-=======
 	"UniswapV3-Ethereum":   uniswapv3.ProviderNames[constants.ETHEREUM],
->>>>>>> d5739cc9
 }
 
 // ConvertMarketParamsToMarketMap converts a dYdX market params response to a slinky market map response.
@@ -197,31 +185,21 @@
 			normalizeByPair = &temp
 		}
 
-<<<<<<< HEAD
+		// Convert the ticker to the provider's format.
 		denom, err := ConvertDenomByProvider(cfg.Ticker, exchange)
 		if err != nil {
 			return nil, fmt.Errorf("failed to convert denom by provider: %w", err)
 		}
 
-		metaData, err := ExtractMetadataFromTicker(cfg.Ticker, exchange)
-=======
-		// Convert the ticker to the provider's format.
-		denom := ConvertDenomByProvider(cfg.Ticker, exchange)
-
 		metaData, err := ExtractMetadata(exchange, cfg)
->>>>>>> d5739cc9
-		if err != nil {
-			return nil, fmt.Errorf("failed to extract metadata from ticker: %w", err)
+		if err != nil {
+			return nil, fmt.Errorf("failed to extract metadata: %w", err)
 		}
 
 		// Convert to a provider config.
 		providers = append(providers, mmtypes.ProviderConfig{
 			Name:            exchange,
-<<<<<<< HEAD
-			OffChainTicker:  denom, // Convert the ticker to the provider's format.
-=======
 			OffChainTicker:  denom,
->>>>>>> d5739cc9
 			Invert:          cfg.Invert,
 			NormalizeByPair: normalizeByPair,
 			Metadata_JSON:   metaData,
@@ -231,84 +209,18 @@
 	return providers, nil
 }
 
-<<<<<<< HEAD
-// ExtractMetadataFromTicker extracts json-metadata from a ticker, based on the exchange. Specifically,
-// all raydium tickers on dydx will be formatted as follows (BASE/QUOTE/BASE_VAULT/BASE_DECIMALS/QUOTE_VAULT/QUOTE_DECIMALS).
-func ExtractMetadataFromTicker(ticker string, exchange string) (string, error) {
-	if exchange == raydium.Name {
-		// get the raydium ticker metadata from the dydx ticker
-		metaData, err := raydiumTickerMetadata(ticker)
-		if err != nil {
-			return "", fmt.Errorf("failed to get %s provider metadata for ticker %s: %w", raydium.Name, ticker, err)
-		}
-
-		// convert the metadata to json
-		bz, err := json.Marshal(metaData)
-		if err != nil {
-			return "", fmt.Errorf("failed to marshal %s provider metadata for ticker %s: %w", raydium.Name, ticker, err)
-		}
-
-		return string(bz), nil
-	}
-
-	return "", nil
-}
-
-// raydiumTickerMetadata extracts a raydiumTickerMetadata from a dydx ticker.
-func raydiumTickerMetadata(ticker string) (raydium.TickerMetadata, error) {
-	// split fields by separator and expect there to be at least 6 values
-	fields := strings.Split(ticker, "/")
-	if len(fields) < 6 {
-		return raydium.TickerMetadata{}, fmt.Errorf("expected at least 6 fields, got %d", len(fields))
-	}
-
-	// check that vault addresses are valid solana addresses
-	baseTokenVault := fields[2]
-	if _, err := solana.PublicKeyFromBase58(baseTokenVault); err != nil {
-		return raydium.TickerMetadata{}, fmt.Errorf("failed to parse base token vault: %w", err)
-	}
-
-	quoteTokenVault := fields[4]
-	if _, err := solana.PublicKeyFromBase58(quoteTokenVault); err != nil {
-		return raydium.TickerMetadata{}, fmt.Errorf("failed to parse quote token vault: %w", err)
-	}
-
-	// check that decimals are valid
-	baseDecimals, err := strconv.ParseUint(fields[3], 10, 64)
-	if err != nil {
-		return raydium.TickerMetadata{}, fmt.Errorf("failed to parse base decimals: %w", err)
-	}
-
-	quoteDecimals, err := strconv.ParseUint(fields[5], 10, 64)
-	if err != nil {
-		return raydium.TickerMetadata{}, fmt.Errorf("failed to parse quote decimals: %w", err)
-	}
-
-	// create the Raydium metadata
-	return raydium.TickerMetadata{
-		BaseTokenVault: raydium.AMMTokenVaultMetadata{
-			TokenVaultAddress: baseTokenVault,
-			TokenDecimals:     baseDecimals,
-		},
-		QuoteTokenVault: raydium.AMMTokenVaultMetadata{
-			TokenVaultAddress: quoteTokenVault,
-			TokenDecimals:     quoteDecimals,
-		},
-	}, nil
-}
-
-=======
 // ExtractMetadata extracts Metadata_JSON from ExchangeMarketConfigJson, based on the converted provider name.
 func ExtractMetadata(providerName string, cfg dydxtypes.ExchangeMarketConfigJson) (string, error) {
 	// Exchange-specific logic for converting a ticker to provider-specific metadata json
-	switch { //nolint:gocritic // This will have a raydium case very soon
+	switch {
 	case strings.HasPrefix(providerName, uniswapv3.BaseName):
 		return UniswapV3MetadataFromTicker(cfg.Ticker, cfg.Invert)
+	case providerName == raydium.Name:
+		return RaydiumMetadataFromTicker(cfg.Ticker)
 	}
 	return "", nil
 }
 
->>>>>>> d5739cc9
 // ConvertDenomByProvider converts a given denom to a format that is compatible with a given provider.
 // Specifically, this is used to convert API to WebSocket representations of denoms where necessary.
 func ConvertDenomByProvider(denom string, exchange string) (string, error) {
@@ -325,7 +237,7 @@
 		}
 	case exchange == raydium.Name:
 		// split the ticker by /, and expect there to at least be two values
-		fields := strings.Split(denom, "/")
+		fields := strings.Split(denom, RaydiumTickerSeparator)
 		if len(fields) < 2 {
 			return "", fmt.Errorf("expected denom to have at least 2 fields, got %d for %s ticker: %s", len(fields), exchange, denom)
 		}
