--- conflicted
+++ resolved
@@ -2,11 +2,11 @@
 
 import (
 	"fmt"
+	"math/big"
 	"net/http"
 	"testing"
 	"time"
 
-	"github.com/skip-mev/slinky/pkg/math"
 	providertypes "github.com/skip-mev/slinky/providers/types"
 
 	"github.com/stretchr/testify/require"
@@ -99,11 +99,7 @@
 			expected: types.NewPriceResponse(
 				types.ResolvedPrices{
 					btc_usd: {
-<<<<<<< HEAD
-						Value: math.Float64ToBigFloat(1020.25, types.DefaultTickerDecimals),
-=======
 						Value: big.NewFloat(1020.25),
->>>>>>> c79b667a
 					},
 				},
 				types.UnResolvedPrices{},
@@ -195,17 +191,10 @@
 			expected: types.NewPriceResponse(
 				types.ResolvedPrices{
 					btc_usd: {
-<<<<<<< HEAD
-						Value: math.Float64ToBigFloat(1020.25, types.DefaultTickerDecimals),
-					},
-					eth_usd: {
-						Value: math.Float64ToBigFloat(1020, types.DefaultTickerDecimals),
-=======
 						Value: big.NewFloat(1020.25),
 					},
 					eth_usd: {
 						Value: big.NewFloat(1020),
->>>>>>> c79b667a
 					},
 				},
 				types.UnResolvedPrices{},
@@ -230,17 +219,10 @@
 			expected: types.NewPriceResponse(
 				types.ResolvedPrices{
 					eth_usd: {
-<<<<<<< HEAD
-						Value: math.Float64ToBigFloat(1020.25, types.DefaultTickerDecimals),
-					},
-					eth_btc: {
-						Value: math.Float64ToBigFloat(1, types.DefaultTickerDecimals),
-=======
 						Value: big.NewFloat(1020.25),
 					},
 					eth_btc: {
 						Value: big.NewFloat(1),
->>>>>>> c79b667a
 					},
 				},
 				types.UnResolvedPrices{},
@@ -266,11 +248,7 @@
 			for cp, result := range tc.expected.Resolved {
 				require.Contains(t, resp.Resolved, cp)
 				r := resp.Resolved[cp]
-<<<<<<< HEAD
-				require.Equal(t, result.Value.SetPrec(types.DefaultTickerDecimals), r.Value.SetPrec(types.DefaultTickerDecimals))
-=======
 				require.Equal(t, result.Value.SetPrec(18), r.Value.SetPrec(18))
->>>>>>> c79b667a
 				require.True(t, r.Timestamp.After(now))
 			}
 
