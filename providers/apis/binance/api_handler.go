package binance

import (
	"fmt"
	"math/big"
	"net/http"
	"strings"
	"time"

	"github.com/skip-mev/slinky/pkg/math"

	"github.com/skip-mev/slinky/oracle/config"
	"github.com/skip-mev/slinky/providers/base/api/handlers"
	providertypes "github.com/skip-mev/slinky/providers/types"
	oracletypes "github.com/skip-mev/slinky/x/oracle/types"
)

const (
	// Name is the name of the provider.
	Name = "binance"
)

var _ handlers.APIDataHandler[oracletypes.CurrencyPair, *big.Int] = (*APIHandler)(nil)

// APIHandler implements the APIHandler interface for Binance.
// for more information about the Binance API, refer to the following link:
// https://github.com/binance/binance-spot-api-docs/blob/master/rest-api.md#public-api-endpoints
type APIHandler struct {
	// cfg is the config for the Binance API.
	cfg config.ProviderConfig
}

// NewAPIHandler returns a new Binance API handler.
func NewAPIHandler(
	cfg config.ProviderConfig,
) (handlers.APIDataHandler[oracletypes.CurrencyPair, *big.Int], error) {
	if err := cfg.ValidateBasic(); err != nil {
		return nil, fmt.Errorf("invalid provider config %s", err)
	}

<<<<<<< HEAD
	cfg, err := ReadConfigFromFile(providerCfg.Path)
	if err != nil {
		return nil, err
=======
	if !cfg.API.Enabled {
		return nil, fmt.Errorf("api is not enabled for provider %s", cfg.Name)
	}

	if cfg.Name != Name {
		return nil, fmt.Errorf("expected provider config name %s, got %s", Name, cfg.Name)
>>>>>>> 8377f347
	}

	return &APIHandler{
		cfg: cfg,
	}, nil
}

// CreateURL returns the URL that is used to fetch data from the Binance API for the
// given currency pairs.
func (h *APIHandler) CreateURL(
	cps []oracletypes.CurrencyPair,
) (string, error) {
	var cpStrings string

	for _, cp := range cps {
		market, ok := h.cfg.Market.CurrencyPairToMarketConfigs[cp.String()]
		if !ok {
			continue
		}

		cpStrings += fmt.Sprintf("%s%s%s%s", Quotation, market.Ticker, Quotation, Separator)
	}

	if len(cpStrings) == 0 {
		return "", fmt.Errorf("empty url created. invalid or no currency pairs were provided")
	}

	// remove last comma from list
	cpStrings = strings.TrimSuffix(cpStrings, Separator)
	return fmt.Sprintf(h.cfg.API.URL, LeftBracket, cpStrings, RightBracket), nil
}

func (h *APIHandler) ParseResponse(
	cps []oracletypes.CurrencyPair,
	resp *http.Response,
) providertypes.GetResponse[oracletypes.CurrencyPair, *big.Int] {
	// Parse the response into a BinanceResponse.
	result, err := Decode(resp)
	if err != nil {
		return providertypes.NewGetResponseWithErr[oracletypes.CurrencyPair, *big.Int](cps, err)
	}

	var (
		resolved   = make(map[oracletypes.CurrencyPair]providertypes.Result[*big.Int])
		unresolved = make(map[oracletypes.CurrencyPair]error)
	)

	// Determine of the provided currency pairs which are supported by the Binance API.
	configuredCps := config.NewMarketConfig()
	for _, cp := range cps {
		market, ok := h.cfg.Market.CurrencyPairToMarketConfigs[cp.String()]
		if !ok {
			continue
		}

		configuredCps.CurrencyPairToMarketConfigs[cp.String()] = market
	}

	// Filter out the responses that are not expected.
	for _, data := range result {
		market, ok := h.cfg.Market.TickerToMarketConfigs[data.Symbol]
		if !ok {
			continue
		}

		cp := market.CurrencyPair
		price, err := math.Float64StringToBigInt(data.Price, cp.Decimals())
		if err != nil {
			return providertypes.NewGetResponseWithErr[oracletypes.CurrencyPair, *big.Int](cps, err)
		}

		resolved[cp] = providertypes.NewResult[*big.Int](price, time.Now())
		delete(configuredCps.CurrencyPairToMarketConfigs, cp.String())
	}

	// If there are any currency pairs that were not resolved, return an error.
	for _, market := range configuredCps.CurrencyPairToMarketConfigs {
		cp := market.CurrencyPair
		unresolved[cp] = fmt.Errorf("currency pair %s did not get a response", cp.String())
	}

	return providertypes.NewGetResponse[oracletypes.CurrencyPair, *big.Int](resolved, unresolved)
}<|MERGE_RESOLUTION|>--- conflicted
+++ resolved
@@ -38,18 +38,12 @@
 		return nil, fmt.Errorf("invalid provider config %s", err)
 	}
 
-<<<<<<< HEAD
-	cfg, err := ReadConfigFromFile(providerCfg.Path)
-	if err != nil {
-		return nil, err
-=======
 	if !cfg.API.Enabled {
 		return nil, fmt.Errorf("api is not enabled for provider %s", cfg.Name)
 	}
 
 	if cfg.Name != Name {
 		return nil, fmt.Errorf("expected provider config name %s, got %s", Name, cfg.Name)
->>>>>>> 8377f347
 	}
 
 	return &APIHandler{
