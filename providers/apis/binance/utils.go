package binance

import (
	"encoding/json"
	"net/http"
	"time"

	"github.com/skip-mev/slinky/oracle/config"
)

// NOTE: All documentation for this file can be located on the Binance GitHub
// API documentation: https://github.com/binance/binance-spot-api-docs/blob/master/rest-api.md#symbol-price-ticker. This
// API does not require a subscription to use (i.e. No API key is required).

const (
	// Name is the name of the Binance provider.
	Name = "binance_api"

	// URL is the base URL of the Binance API. This includes the base and quote
	// currency pairs that need to be inserted into the URL. This URL should be utilized
	// by Non-US users.
	URL = "https://api.binance.com/api/v3/ticker/price?symbols=%s%s%s"

	Quotation    = "%22"
	Separator    = ","
	LeftBracket  = "%5B"
	RightBracket = "%5D"
)

<<<<<<< HEAD
var (
	// DefaultNonUSAPIConfig is the default configuration for the Binance API.
	DefaultNonUSAPIConfig = config.APIConfig{
		Name:             Name,
		Atomic:           true,
		Enabled:          true,
		Timeout:          3000 * time.Millisecond,
		Interval:         750 * time.Millisecond,
		ReconnectTimeout: 2000 * time.Millisecond,
		MaxQueries:       1,
		URL:              URL,
	}

	// DefaultNonUSMarketConfig is the default market configuration for Binance.
	DefaultNonUSMarketConfig = types.CurrencyPairsToProviderTickers{
		constants.APE_USDT: {
			OffChainTicker: "APEUSDT",
		},
		constants.APTOS_USDT: {
			OffChainTicker: "APTUSDT",
		},
		constants.ARBITRUM_USDT: {
			OffChainTicker: "ARBUSDT",
		},
		constants.ATOM_USDT: {
			OffChainTicker: "ATOMUSDT",
		},
		constants.AVAX_USDT: {
			OffChainTicker: "AVAXUSDT",
		},
		constants.BCH_USDT: {
			OffChainTicker: "BCHUSDT",
		},
		constants.BITCOIN_USDC: {
			OffChainTicker: "BTCUSDC",
		},
		constants.BITCOIN_USDT: {
			OffChainTicker: "BTCUSDT",
		},
		constants.CARDANO_USDT: {
			OffChainTicker: "ADAUSDT",
		},
		constants.CHAINLINK_USDT: {
			OffChainTicker: "LINKUSDT",
		},
		constants.COMPOUND_USDT: {
			OffChainTicker: "COMPUSDT",
		},
		constants.CURVE_USDT: {
			OffChainTicker: "CRVUSDT",
		},
		constants.DOGE_USDT: {
			OffChainTicker: "DOGEUSDT",
		},
		constants.DYDX_USDT: {
			OffChainTicker: "DYDXUSDT",
		},
		constants.ETC_USDT: {
			OffChainTicker: "ETCUSDT",
		},
		constants.ETHEREUM_BITCOIN: {
			OffChainTicker: "ETHBTC",
		},
		constants.ETHEREUM_USDC: {
			OffChainTicker: "ETHUSDC",
		},
		constants.ETHEREUM_USDT: {
			OffChainTicker: "ETHUSDT",
		},
		constants.FILECOIN_USDT: {
			OffChainTicker: "FILUSDT",
		},
		constants.LIDO_USDT: {
			OffChainTicker: "LDOUSDT",
		},
		constants.LITECOIN_USDT: {
			OffChainTicker: "LTCUSDT",
		},
		constants.MAKER_USDT: {
			OffChainTicker: "MKRUSDT",
		},
		constants.NEAR_USDT: {
			OffChainTicker: "NEARUSDT",
		},
		constants.OPTIMISM_USDT: {
			OffChainTicker: "OPUSDT",
		},
		constants.PEPE_USDT: {
			OffChainTicker: "PEPEUSDT",
		},
		constants.POLKADOT_USDT: {
			OffChainTicker: "DOTUSDT",
		},
		constants.POLYGON_USDT: {
			OffChainTicker: "MATICUSDT",
		},
		constants.RIPPLE_USDT: {
			OffChainTicker: "XRPUSDT",
		},
		constants.SEI_USDT: {
			OffChainTicker: "SEIUSDT",
		},
		constants.SHIBA_USDT: {
			OffChainTicker: "SHIBUSDT",
		},
		constants.SOLANA_USDC: {
			OffChainTicker: "SOLUSDC",
		},
		constants.SOLANA_USDT: {
			OffChainTicker: "SOLUSDT",
		},
		constants.STELLAR_USDT: {
			OffChainTicker: "XLMUSDT",
		},
		constants.SUI_USDT: {
			OffChainTicker: "SUIUSDT",
		},
		constants.TRON_USDT: {
			OffChainTicker: "TRXUSDT",
		},
		constants.UNISWAP_USDT: {
			OffChainTicker: "UNIUSDT",
		},
		constants.USDC_USDT: {
			OffChainTicker: "USDCUSDT",
		},
		constants.USDT_USD: {
			OffChainTicker: "USDTUSD",
		},
		constants.WORLD_USDT: {
			OffChainTicker: "WLDUSDT",
		},
	}
)
=======
// DefaultNonUSAPIConfig is the default configuration for the Binance API.
var DefaultNonUSAPIConfig = config.APIConfig{
	Name:             Name,
	Atomic:           true,
	Enabled:          true,
	Timeout:          3000 * time.Millisecond,
	Interval:         750 * time.Millisecond,
	ReconnectTimeout: 2000 * time.Millisecond,
	MaxQueries:       1,
	Endpoints:        []config.Endpoint{{URL: URL}},
}
>>>>>>> 3ddf28b7

type (
	// Response is the expected response returned by the Binance API.
	// The response is json formatted.
	// Response format:
	//
	//	[
	//  {
	//    "symbol": "LTCBTC",
	//    "price": "4.00000200"
	//  },
	//  {
	//    "symbol": "ETHBTC",
	//    "price": "0.07946600"
	//  }
	// ].
	Response []Data

	// Data BinanceData is the data returned by the Binance API.
	Data struct {
		Symbol string `json:"symbol"`
		Price  string `json:"price"`
	}
)

// Decode decodes the given http response into a BinanceResponse.
func Decode(resp *http.Response) (Response, error) {
	// Parse the response into a BinanceResponse.
	var result Response
	err := json.NewDecoder(resp.Body).Decode(&result)
	return result, err
}<|MERGE_RESOLUTION|>--- conflicted
+++ resolved
@@ -27,142 +27,6 @@
 	RightBracket = "%5D"
 )
 
-<<<<<<< HEAD
-var (
-	// DefaultNonUSAPIConfig is the default configuration for the Binance API.
-	DefaultNonUSAPIConfig = config.APIConfig{
-		Name:             Name,
-		Atomic:           true,
-		Enabled:          true,
-		Timeout:          3000 * time.Millisecond,
-		Interval:         750 * time.Millisecond,
-		ReconnectTimeout: 2000 * time.Millisecond,
-		MaxQueries:       1,
-		URL:              URL,
-	}
-
-	// DefaultNonUSMarketConfig is the default market configuration for Binance.
-	DefaultNonUSMarketConfig = types.CurrencyPairsToProviderTickers{
-		constants.APE_USDT: {
-			OffChainTicker: "APEUSDT",
-		},
-		constants.APTOS_USDT: {
-			OffChainTicker: "APTUSDT",
-		},
-		constants.ARBITRUM_USDT: {
-			OffChainTicker: "ARBUSDT",
-		},
-		constants.ATOM_USDT: {
-			OffChainTicker: "ATOMUSDT",
-		},
-		constants.AVAX_USDT: {
-			OffChainTicker: "AVAXUSDT",
-		},
-		constants.BCH_USDT: {
-			OffChainTicker: "BCHUSDT",
-		},
-		constants.BITCOIN_USDC: {
-			OffChainTicker: "BTCUSDC",
-		},
-		constants.BITCOIN_USDT: {
-			OffChainTicker: "BTCUSDT",
-		},
-		constants.CARDANO_USDT: {
-			OffChainTicker: "ADAUSDT",
-		},
-		constants.CHAINLINK_USDT: {
-			OffChainTicker: "LINKUSDT",
-		},
-		constants.COMPOUND_USDT: {
-			OffChainTicker: "COMPUSDT",
-		},
-		constants.CURVE_USDT: {
-			OffChainTicker: "CRVUSDT",
-		},
-		constants.DOGE_USDT: {
-			OffChainTicker: "DOGEUSDT",
-		},
-		constants.DYDX_USDT: {
-			OffChainTicker: "DYDXUSDT",
-		},
-		constants.ETC_USDT: {
-			OffChainTicker: "ETCUSDT",
-		},
-		constants.ETHEREUM_BITCOIN: {
-			OffChainTicker: "ETHBTC",
-		},
-		constants.ETHEREUM_USDC: {
-			OffChainTicker: "ETHUSDC",
-		},
-		constants.ETHEREUM_USDT: {
-			OffChainTicker: "ETHUSDT",
-		},
-		constants.FILECOIN_USDT: {
-			OffChainTicker: "FILUSDT",
-		},
-		constants.LIDO_USDT: {
-			OffChainTicker: "LDOUSDT",
-		},
-		constants.LITECOIN_USDT: {
-			OffChainTicker: "LTCUSDT",
-		},
-		constants.MAKER_USDT: {
-			OffChainTicker: "MKRUSDT",
-		},
-		constants.NEAR_USDT: {
-			OffChainTicker: "NEARUSDT",
-		},
-		constants.OPTIMISM_USDT: {
-			OffChainTicker: "OPUSDT",
-		},
-		constants.PEPE_USDT: {
-			OffChainTicker: "PEPEUSDT",
-		},
-		constants.POLKADOT_USDT: {
-			OffChainTicker: "DOTUSDT",
-		},
-		constants.POLYGON_USDT: {
-			OffChainTicker: "MATICUSDT",
-		},
-		constants.RIPPLE_USDT: {
-			OffChainTicker: "XRPUSDT",
-		},
-		constants.SEI_USDT: {
-			OffChainTicker: "SEIUSDT",
-		},
-		constants.SHIBA_USDT: {
-			OffChainTicker: "SHIBUSDT",
-		},
-		constants.SOLANA_USDC: {
-			OffChainTicker: "SOLUSDC",
-		},
-		constants.SOLANA_USDT: {
-			OffChainTicker: "SOLUSDT",
-		},
-		constants.STELLAR_USDT: {
-			OffChainTicker: "XLMUSDT",
-		},
-		constants.SUI_USDT: {
-			OffChainTicker: "SUIUSDT",
-		},
-		constants.TRON_USDT: {
-			OffChainTicker: "TRXUSDT",
-		},
-		constants.UNISWAP_USDT: {
-			OffChainTicker: "UNIUSDT",
-		},
-		constants.USDC_USDT: {
-			OffChainTicker: "USDCUSDT",
-		},
-		constants.USDT_USD: {
-			OffChainTicker: "USDTUSD",
-		},
-		constants.WORLD_USDT: {
-			OffChainTicker: "WLDUSDT",
-		},
-	}
-)
-=======
 // DefaultNonUSAPIConfig is the default configuration for the Binance API.
 var DefaultNonUSAPIConfig = config.APIConfig{
 	Name:             Name,
@@ -174,7 +38,6 @@
 	MaxQueries:       1,
 	Endpoints:        []config.Endpoint{{URL: URL}},
 }
->>>>>>> 3ddf28b7
 
 type (
 	// Response is the expected response returned by the Binance API.
