module github.com/skip-mev/slinky

go 1.22

toolchain go1.22.0

require (
	cosmossdk.io/api v0.7.3
	cosmossdk.io/client/v2 v2.0.0-20230719143845-dff6b0e26aa4
	cosmossdk.io/collections v0.4.0
	cosmossdk.io/core v0.11.0
	cosmossdk.io/depinject v1.0.0-alpha.4
	cosmossdk.io/log v1.3.1
	cosmossdk.io/math v1.3.0
	cosmossdk.io/store v1.0.2
	cosmossdk.io/tools/confix v0.1.1
	cosmossdk.io/x/circuit v0.1.0
	cosmossdk.io/x/tx v0.13.1
	cosmossdk.io/x/upgrade v0.1.1
	github.com/bits-and-blooms/bitset v1.13.0
	github.com/client9/misspell v0.3.4
	github.com/cometbft/cometbft v0.38.6
	github.com/cosmos/cosmos-db v1.0.2
	github.com/cosmos/cosmos-proto v1.0.0-beta.4
	github.com/cosmos/cosmos-sdk v0.50.5
	github.com/cosmos/gogogateway v1.2.0
	github.com/cosmos/gogoproto v1.4.12
	github.com/gagliardetto/binary v0.7.7
	github.com/gagliardetto/solana-go v1.9.3
	github.com/gogo/protobuf v1.3.2
	github.com/golang/mock v1.6.0
	github.com/golang/protobuf v1.5.4
	github.com/golangci/golangci-lint v1.57.2
	github.com/gorilla/websocket v1.5.1
	github.com/grpc-ecosystem/grpc-gateway v1.16.0
	github.com/klauspost/compress v1.17.7
	github.com/prometheus/client_golang v1.18.0
	github.com/skip-mev/chaintestutil v0.0.0-20240116134208-3e49bf514803
	github.com/spf13/cast v1.6.0
	github.com/spf13/cobra v1.8.0
	github.com/spf13/pflag v1.0.5
	github.com/spf13/viper v1.18.2
	github.com/stretchr/testify v1.9.0
	github.com/vektra/mockery/v2 v2.42.2
	go.uber.org/zap v1.27.0
	golang.org/x/exp v0.0.0-20240222234643-814bf88cf225
	golang.org/x/net v0.24.0
	golang.org/x/sync v0.7.0
	golang.org/x/vuln v1.0.4
	google.golang.org/genproto/googleapis/api v0.0.0-20240304212257-790db918fca8
	google.golang.org/grpc v1.63.0
	google.golang.org/protobuf v1.33.0
	mvdan.cc/gofumpt v0.6.0
)

require (
	4d63.com/gocheckcompilerdirectives v1.2.1 // indirect
	4d63.com/gochecknoglobals v0.2.1 // indirect
	cloud.google.com/go v0.112.0 // indirect
	cloud.google.com/go/compute v1.24.0 // indirect
	cloud.google.com/go/compute/metadata v0.2.3 // indirect
	cloud.google.com/go/iam v1.1.6 // indirect
	cloud.google.com/go/storage v1.36.0 // indirect
	contrib.go.opencensus.io/exporter/stackdriver v0.13.4 // indirect
	cosmossdk.io/errors v1.0.1 // indirect
	filippo.io/edwards25519 v1.0.0 // indirect
	github.com/4meepo/tagalign v1.3.3 // indirect
	github.com/99designs/go-keychain v0.0.0-20191008050251-8e49817e8af4 // indirect
	github.com/99designs/keyring v1.2.1 // indirect
	github.com/Abirdcfly/dupword v0.0.14 // indirect
	github.com/Antonboom/errname v0.1.12 // indirect
	github.com/Antonboom/nilnil v0.1.7 // indirect
	github.com/Antonboom/testifylint v1.2.0 // indirect
	github.com/BurntSushi/toml v1.3.2 // indirect
	github.com/DataDog/datadog-go v3.2.0+incompatible // indirect
	github.com/DataDog/zstd v1.5.5 // indirect
	github.com/Djarvur/go-err113 v0.0.0-20210108212216-aea10b59be24 // indirect
	github.com/GaijinEntertainment/go-exhaustruct/v3 v3.2.0 // indirect
	github.com/Masterminds/semver v1.5.0 // indirect
	github.com/OpenPeeDeeP/depguard/v2 v2.2.0 // indirect
	github.com/alecthomas/assert/v2 v2.6.0 // indirect
	github.com/alecthomas/go-check-sumtype v0.1.4 // indirect
	github.com/alexkohler/nakedret/v2 v2.0.4 // indirect
	github.com/alexkohler/prealloc v1.0.0 // indirect
	github.com/alingse/asasalint v0.0.11 // indirect
	github.com/andres-erbsen/clock v0.0.0-20160526145045-9e14626cd129 // indirect
	github.com/ashanbrown/forbidigo v1.6.0 // indirect
	github.com/ashanbrown/makezero v1.1.1 // indirect
	github.com/aws/aws-sdk-go v1.44.224 // indirect
	github.com/beorn7/perks v1.0.1 // indirect
	github.com/bgentry/go-netrc v0.0.0-20140422174119-9fd32a8b3d3d // indirect
	github.com/bgentry/speakeasy v0.1.1-0.20220910012023-760eaf8b6816 // indirect
	github.com/bkielbasa/cyclop v1.2.1 // indirect
	github.com/blendle/zapdriver v1.3.1 // indirect
	github.com/blizzy78/varnamelen v0.8.0 // indirect
	github.com/bombsimon/wsl/v4 v4.2.1 // indirect
	github.com/breml/bidichk v0.2.7 // indirect
	github.com/breml/errchkjson v0.3.6 // indirect
	github.com/btcsuite/btcd/btcec/v2 v2.3.2 // indirect
	github.com/butuzov/ireturn v0.3.0 // indirect
	github.com/butuzov/mirror v1.1.0 // indirect
	github.com/catenacyber/perfsprint v0.7.1 // indirect
	github.com/ccojocar/zxcvbn-go v1.0.2 // indirect
	github.com/cenkalti/backoff/v4 v4.1.3 // indirect
	github.com/cespare/xxhash v1.1.0 // indirect
	github.com/cespare/xxhash/v2 v2.2.0 // indirect
	github.com/charithe/durationcheck v0.0.10 // indirect
	github.com/chavacava/garif v0.1.0 // indirect
	github.com/chigopher/pathlib v0.19.1 // indirect
	github.com/chzyer/readline v1.5.1 // indirect
	github.com/ckaznocha/intrange v0.1.1 // indirect
	github.com/cockroachdb/apd/v2 v2.0.2 // indirect
	github.com/cockroachdb/errors v1.11.1 // indirect
	github.com/cockroachdb/logtags v0.0.0-20230118201751-21c54148d20b // indirect
	github.com/cockroachdb/pebble v1.1.0 // indirect
	github.com/cockroachdb/redact v1.1.5 // indirect
	github.com/cockroachdb/tokenbucket v0.0.0-20230807174530-cc333fc44b06 // indirect
	github.com/cometbft/cometbft-db v0.9.1 // indirect
	github.com/cosmos/btcutil v1.0.5 // indirect
	github.com/cosmos/go-bip39 v1.0.0 // indirect
	github.com/cosmos/iavl v1.0.1 // indirect
	github.com/cosmos/ics23/go v0.10.0 // indirect
	github.com/cosmos/ledger-cosmos-go v0.13.3 // indirect
	github.com/creachadair/atomicfile v0.3.1 // indirect
	github.com/creachadair/tomledit v0.0.24 // indirect
	github.com/curioswitch/go-reassign v0.2.0 // indirect
	github.com/daixiang0/gci v0.12.3 // indirect
	github.com/danieljoos/wincred v1.1.2 // indirect
	github.com/davecgh/go-spew v1.1.2-0.20180830191138-d8f796af33cc // indirect
	github.com/decred/dcrd/dcrec/secp256k1/v4 v4.2.0 // indirect
	github.com/denis-tingaikin/go-header v0.5.0 // indirect
	github.com/desertbit/timer v0.0.0-20180107155436-c41aec40b27f // indirect
	github.com/dfuse-io/logging v0.0.0-20201110202154-26697de88c79 // indirect
	github.com/dgraph-io/badger/v2 v2.2007.4 // indirect
	github.com/dgraph-io/ristretto v0.1.1 // indirect
	github.com/dgryski/go-farm v0.0.0-20200201041132-a6ae2369ad13 // indirect
	github.com/dustin/go-humanize v1.0.1 // indirect
	github.com/dvsekhvalnov/jose2go v1.6.0 // indirect
	github.com/emicklei/dot v1.6.1 // indirect
	github.com/ettle/strcase v0.2.0 // indirect
	github.com/fatih/color v1.16.0 // indirect
	github.com/fatih/structtag v1.2.0 // indirect
	github.com/felixge/httpsnoop v1.0.4 // indirect
	github.com/firefart/nonamedreturns v1.0.4 // indirect
	github.com/fsnotify/fsnotify v1.7.0 // indirect
	github.com/fzipp/gocyclo v0.6.0 // indirect
	github.com/gagliardetto/treeout v0.1.4 // indirect
	github.com/getsentry/sentry-go v0.27.0 // indirect
	github.com/ghostiam/protogetter v0.3.5 // indirect
	github.com/go-critic/go-critic v0.11.2 // indirect
	github.com/go-kit/kit v0.13.0 // indirect
	github.com/go-kit/log v0.2.1 // indirect
	github.com/go-logfmt/logfmt v0.6.0 // indirect
	github.com/go-logr/logr v1.4.1 // indirect
	github.com/go-logr/stdr v1.2.2 // indirect
	github.com/go-toolsmith/astcast v1.1.0 // indirect
	github.com/go-toolsmith/astcopy v1.1.0 // indirect
	github.com/go-toolsmith/astequal v1.2.0 // indirect
	github.com/go-toolsmith/astfmt v1.1.0 // indirect
	github.com/go-toolsmith/astp v1.1.0 // indirect
	github.com/go-toolsmith/strparse v1.1.0 // indirect
	github.com/go-toolsmith/typep v1.1.0 // indirect
	github.com/go-viper/mapstructure/v2 v2.0.0-alpha.1 // indirect
	github.com/go-xmlfmt/xmlfmt v1.1.2 // indirect
	github.com/gobwas/glob v0.2.3 // indirect
	github.com/godbus/dbus v0.0.0-20190726142602-4481cbc300e2 // indirect
	github.com/gofrs/flock v0.8.1 // indirect
	github.com/gogo/googleapis v1.4.1 // indirect
	github.com/golang/glog v1.2.0 // indirect
	github.com/golang/groupcache v0.0.0-20210331224755-41bb18bfe9da // indirect
	github.com/golang/snappy v0.0.4 // indirect
	github.com/golangci/dupl v0.0.0-20180902072040-3e9179ac440a // indirect
	github.com/golangci/gofmt v0.0.0-20231018234816-f50ced29576e // indirect
	github.com/golangci/misspell v0.4.1 // indirect
	github.com/golangci/plugin-module-register v0.1.1 // indirect
	github.com/golangci/revgrep v0.5.2 // indirect
	github.com/golangci/unconvert v0.0.0-20240309020433-c5143eacb3ed // indirect
	github.com/google/btree v1.1.2 // indirect
	github.com/google/go-cmp v0.6.0 // indirect
	github.com/google/orderedcode v0.0.1 // indirect
	github.com/google/s2a-go v0.1.7 // indirect
	github.com/google/uuid v1.6.0 // indirect
	github.com/googleapis/enterprise-certificate-proxy v0.3.2 // indirect
	github.com/googleapis/gax-go/v2 v2.12.0 // indirect
	github.com/gordonklaus/ineffassign v0.1.0 // indirect
	github.com/gorilla/handlers v1.5.1 // indirect
	github.com/gorilla/mux v1.8.1 // indirect
	github.com/gostaticanalysis/analysisutil v0.7.1 // indirect
	github.com/gostaticanalysis/comment v1.4.2 // indirect
	github.com/gostaticanalysis/forcetypeassert v0.1.0 // indirect
	github.com/gostaticanalysis/nilerr v0.1.1 // indirect
	github.com/grpc-ecosystem/go-grpc-middleware v1.4.0 // indirect
	github.com/gsterjov/go-libsecret v0.0.0-20161001094733-a6f4afe4910c // indirect
	github.com/hashicorp/go-cleanhttp v0.5.2 // indirect
	github.com/hashicorp/go-getter v1.7.3 // indirect
	github.com/hashicorp/go-hclog v1.5.0 // indirect
	github.com/hashicorp/go-immutable-radix v1.3.1 // indirect
	github.com/hashicorp/go-metrics v0.5.2 // indirect
	github.com/hashicorp/go-plugin v1.5.2 // indirect
	github.com/hashicorp/go-safetemp v1.0.0 // indirect
	github.com/hashicorp/go-version v1.6.0 // indirect
	github.com/hashicorp/golang-lru v1.0.2 // indirect
	github.com/hashicorp/hcl v1.0.0 // indirect
	github.com/hashicorp/yamux v0.1.1 // indirect
	github.com/hdevalence/ed25519consensus v0.1.0 // indirect
	github.com/hexops/gotextdiff v1.0.3 // indirect
	github.com/huandu/skiplist v1.2.0 // indirect
	github.com/huandu/xstrings v1.4.0 // indirect
	github.com/iancoleman/strcase v0.3.0 // indirect
	github.com/improbable-eng/grpc-web v0.15.0 // indirect
	github.com/inconshreveable/mousetrap v1.1.0 // indirect
	github.com/jgautheron/goconst v1.7.1 // indirect
	github.com/jingyugao/rowserrcheck v1.1.1 // indirect
	github.com/jinzhu/copier v0.3.5 // indirect
	github.com/jirfag/go-printf-func-name v0.0.0-20200119135958-7558a9eaa5af // indirect
	github.com/jjti/go-spancheck v0.5.3 // indirect
	github.com/jmespath/go-jmespath v0.4.0 // indirect
	github.com/jmhodges/levigo v1.0.0 // indirect
	github.com/json-iterator/go v1.1.12 // indirect
	github.com/julz/importas v0.1.0 // indirect
	github.com/karamaru-alpha/copyloopvar v1.0.10 // indirect
	github.com/kisielk/errcheck v1.7.0 // indirect
	github.com/kkHAIKE/contextcheck v1.1.5 // indirect
	github.com/kr/pretty v0.3.1 // indirect
	github.com/kr/text v0.2.0 // indirect
	github.com/kulti/thelper v0.6.3 // indirect
	github.com/kunwardeep/paralleltest v1.0.10 // indirect
	github.com/kyoh86/exportloopref v0.1.11 // indirect
	github.com/ldez/gomoddirectives v0.2.4 // indirect
	github.com/ldez/tagliatelle v0.5.0 // indirect
	github.com/leonklingele/grouper v1.1.1 // indirect
	github.com/lib/pq v1.10.9 // indirect
	github.com/libp2p/go-buffer-pool v0.1.0 // indirect
	github.com/linxGnu/grocksdb v1.8.12 // indirect
	github.com/logrusorgru/aurora v2.0.3+incompatible // indirect
	github.com/lufeee/execinquery v1.2.1 // indirect
	github.com/macabu/inamedparam v0.1.3 // indirect
	github.com/magiconair/properties v1.8.7 // indirect
	github.com/manifoldco/promptui v0.9.0 // indirect
	github.com/maratori/testableexamples v1.0.0 // indirect
	github.com/maratori/testpackage v1.1.1 // indirect
	github.com/matoous/godox v0.0.0-20230222163458-006bad1f9d26 // indirect
	github.com/mattn/go-colorable v0.1.13 // indirect
	github.com/mattn/go-isatty v0.0.20 // indirect
	github.com/mattn/go-runewidth v0.0.9 // indirect
	github.com/mgechev/revive v1.3.7 // indirect
	github.com/minio/highwayhash v1.0.2 // indirect
	github.com/mitchellh/go-homedir v1.1.0 // indirect
	github.com/mitchellh/go-testing-interface v1.14.1 // indirect
	github.com/mitchellh/mapstructure v1.5.0 // indirect
	github.com/modern-go/concurrent v0.0.0-20180306012644-bacd9c7ef1dd // indirect
	github.com/modern-go/reflect2 v1.0.2 // indirect
	github.com/moricho/tparallel v0.3.1 // indirect
	github.com/mostynb/zstdpool-freelist v0.0.0-20201229113212-927304c0c3b1 // indirect
	github.com/mr-tron/base58 v1.2.0 // indirect
	github.com/mtibben/percent v0.2.1 // indirect
	github.com/nakabonne/nestif v0.3.1 // indirect
	github.com/nishanths/exhaustive v0.12.0 // indirect
	github.com/nishanths/predeclared v0.2.2 // indirect
	github.com/nunnatsa/ginkgolinter v0.16.2 // indirect
	github.com/oasisprotocol/curve25519-voi v0.0.0-20230904125328-1f23a7beb09a // indirect
	github.com/oklog/run v1.1.0 // indirect
	github.com/olekukonko/tablewriter v0.0.5 // indirect
	github.com/pelletier/go-toml/v2 v2.2.0 // indirect
	github.com/petermattis/goid v0.0.0-20230904192822-1876fd5063bc // indirect
	github.com/pkg/errors v0.9.1 // indirect
	github.com/pmezard/go-difflib v1.0.1-0.20181226105442-5d4384ee4fb2 // indirect
	github.com/polyfloyd/go-errorlint v1.4.8 // indirect
	github.com/prometheus/client_model v0.6.0 // indirect
	github.com/prometheus/common v0.47.0 // indirect
	github.com/prometheus/procfs v0.12.0 // indirect
	github.com/quasilyte/go-ruleguard v0.4.2 // indirect
	github.com/quasilyte/gogrep v0.5.0 // indirect
	github.com/quasilyte/regex/syntax v0.0.0-20210819130434-b3f0c404a727 // indirect
	github.com/quasilyte/stdinfo v0.0.0-20220114132959-f7386bf02567 // indirect
	github.com/rcrowley/go-metrics v0.0.0-20201227073835-cf1acfcdf475 // indirect
	github.com/rogpeppe/go-internal v1.12.0 // indirect
	github.com/rs/cors v1.8.3 // indirect
	github.com/rs/zerolog v1.32.0 // indirect
	github.com/ryancurrah/gomodguard v1.3.1 // indirect
	github.com/ryanrolds/sqlclosecheck v0.5.1 // indirect
	github.com/sagikazarmark/locafero v0.4.0 // indirect
	github.com/sagikazarmark/slog-shim v0.1.0 // indirect
	github.com/sanposhiho/wastedassign/v2 v2.0.7 // indirect
	github.com/santhosh-tekuri/jsonschema/v5 v5.3.1 // indirect
	github.com/sasha-s/go-deadlock v0.3.1 // indirect
	github.com/sashamelentyev/interfacebloat v1.1.0 // indirect
	github.com/sashamelentyev/usestdlibvars v1.25.0 // indirect
	github.com/securego/gosec/v2 v2.19.0 // indirect
	github.com/shazow/go-diff v0.0.0-20160112020656-b6b7b6733b8c // indirect
	github.com/sirupsen/logrus v1.9.3 // indirect
	github.com/sivchari/containedctx v1.0.3 // indirect
	github.com/sivchari/tenv v1.7.1 // indirect
	github.com/sonatard/noctx v0.0.2 // indirect
	github.com/sourcegraph/conc v0.3.0 // indirect
	github.com/sourcegraph/go-diff v0.7.0 // indirect
	github.com/spf13/afero v1.11.0 // indirect
	github.com/ssgreg/nlreturn/v2 v2.2.1 // indirect
	github.com/stbenjam/no-sprintf-host-port v0.1.1 // indirect
	github.com/streamingfast/logging v0.0.0-20220405224725-2755dab2ce75 // indirect
	github.com/stretchr/objx v0.5.2 // indirect
	github.com/subosito/gotenv v1.6.0 // indirect
	github.com/syndtr/goleveldb v1.0.1-0.20220721030215-126854af5e6d // indirect
	github.com/t-yuki/gocover-cobertura v0.0.0-20180217150009-aaee18c8195c // indirect
	github.com/tdakkota/asciicheck v0.2.0 // indirect
	github.com/tendermint/go-amino v0.16.0 // indirect
	github.com/teris-io/shortid v0.0.0-20201117134242-e59966efd125 // indirect
	github.com/tetafro/godot v1.4.16 // indirect
	github.com/tidwall/btree v1.7.0 // indirect
	github.com/tidwall/gjson v1.9.3 // indirect
	github.com/tidwall/match v1.1.1 // indirect
	github.com/tidwall/pretty v1.2.0 // indirect
	github.com/timakin/bodyclose v0.0.0-20230421092635-574207250966 // indirect
	github.com/timonwong/loggercheck v0.9.4 // indirect
	github.com/tomarrell/wrapcheck/v2 v2.8.3 // indirect
	github.com/tommy-muehle/go-mnd/v2 v2.5.1 // indirect
	github.com/ulikunitz/xz v0.5.11 // indirect
	github.com/ultraware/funlen v0.1.0 // indirect
	github.com/ultraware/whitespace v0.1.0 // indirect
	github.com/uudashr/gocognit v1.1.2 // indirect
	github.com/xen0n/gosmopolitan v1.2.2 // indirect
	github.com/yagipy/maintidx v1.0.0 // indirect
	github.com/yeya24/promlinter v0.2.0 // indirect
	github.com/ykadowak/zerologlint v0.1.5 // indirect
	github.com/zondax/hid v0.9.2 // indirect
	github.com/zondax/ledger-go v0.14.3 // indirect
	gitlab.com/bosi/decorder v0.4.1 // indirect
	go-simpler.org/musttag v0.9.0 // indirect
	go-simpler.org/sloglint v0.5.0 // indirect
	go.etcd.io/bbolt v1.3.8 // indirect
	go.mongodb.org/mongo-driver v1.11.0 // indirect
	go.opencensus.io v0.24.0 // indirect
	go.opentelemetry.io/contrib/instrumentation/google.golang.org/grpc/otelgrpc v0.47.0 // indirect
	go.opentelemetry.io/contrib/instrumentation/net/http/otelhttp v0.47.0 // indirect
	go.opentelemetry.io/otel v1.22.0 // indirect
	go.opentelemetry.io/otel/metric v1.22.0 // indirect
	go.opentelemetry.io/otel/trace v1.22.0 // indirect
	go.uber.org/automaxprocs v1.5.3 // indirect
	go.uber.org/multierr v1.10.0 // indirect
	go.uber.org/ratelimit v0.2.0 // indirect
	golang.org/x/crypto v0.22.0 // indirect
	golang.org/x/exp/typeparams v0.0.0-20240314144324-c7f7c6466f7f // indirect
	golang.org/x/mod v0.16.0 // indirect
<<<<<<< HEAD
	golang.org/x/oauth2 v0.17.0 // indirect
	golang.org/x/sys v0.18.0 // indirect
	golang.org/x/term v0.18.0 // indirect
=======
	golang.org/x/oauth2 v0.16.0 // indirect
	golang.org/x/sys v0.19.0 // indirect
	golang.org/x/term v0.19.0 // indirect
>>>>>>> 6ef76fdf
	golang.org/x/text v0.14.0 // indirect
	golang.org/x/time v0.5.0 // indirect
	golang.org/x/tools v0.19.0 // indirect
	google.golang.org/api v0.162.0 // indirect
	google.golang.org/appengine v1.6.8 // indirect
	google.golang.org/genproto v0.0.0-20240227224415-6ceb2ff114de // indirect
	google.golang.org/genproto/googleapis/rpc v0.0.0-20240228224816-df926f6c8641 // indirect
	gopkg.in/ini.v1 v1.67.0 // indirect
	gopkg.in/yaml.v2 v2.4.0 // indirect
	gopkg.in/yaml.v3 v3.0.1 // indirect
	gotest.tools/v3 v3.5.1 // indirect
	honnef.co/go/tools v0.4.7 // indirect
	mvdan.cc/unparam v0.0.0-20240104100049-c549a3470d14 // indirect
	nhooyr.io/websocket v1.8.6 // indirect
	pgregory.net/rapid v1.1.0 // indirect
	sigs.k8s.io/yaml v1.4.0 // indirect
)

replace (
	github.com/99designs/keyring => github.com/cosmos/keyring v1.2.0
	github.com/syndtr/goleveldb => github.com/syndtr/goleveldb v1.0.1-0.20210819022825-2ae1ddf74ef7
)<|MERGE_RESOLUTION|>--- conflicted
+++ resolved
@@ -341,15 +341,9 @@
 	golang.org/x/crypto v0.22.0 // indirect
 	golang.org/x/exp/typeparams v0.0.0-20240314144324-c7f7c6466f7f // indirect
 	golang.org/x/mod v0.16.0 // indirect
-<<<<<<< HEAD
 	golang.org/x/oauth2 v0.17.0 // indirect
-	golang.org/x/sys v0.18.0 // indirect
-	golang.org/x/term v0.18.0 // indirect
-=======
-	golang.org/x/oauth2 v0.16.0 // indirect
 	golang.org/x/sys v0.19.0 // indirect
 	golang.org/x/term v0.19.0 // indirect
->>>>>>> 6ef76fdf
 	golang.org/x/text v0.14.0 // indirect
 	golang.org/x/time v0.5.0 // indirect
 	golang.org/x/tools v0.19.0 // indirect
