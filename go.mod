module github.com/skip-mev/slinky

go 1.22

require (
	cosmossdk.io/api v0.7.5
	cosmossdk.io/client/v2 v2.0.0-beta.1
	cosmossdk.io/collections v0.4.0
	cosmossdk.io/core v0.11.0
	cosmossdk.io/depinject v1.0.0-alpha.4
	cosmossdk.io/log v1.3.1
	cosmossdk.io/math v1.3.0
	cosmossdk.io/store v1.1.0
	cosmossdk.io/tools/confix v0.1.1
	cosmossdk.io/x/circuit v0.1.1
	cosmossdk.io/x/tx v0.13.3
	cosmossdk.io/x/upgrade v0.1.3
	github.com/bits-and-blooms/bitset v1.13.0
	github.com/client9/misspell v0.3.4
	github.com/cometbft/cometbft v0.38.9
	github.com/cosmos/cosmos-db v1.0.2
	github.com/cosmos/cosmos-proto v1.0.0-beta.5
	github.com/cosmos/cosmos-sdk v0.50.7
	github.com/cosmos/gogogateway v1.2.0
	github.com/cosmos/gogoproto v1.5.0
	github.com/cosmos/interchain-security/v5 v5.0.0
	github.com/ethereum/go-ethereum v1.14.6
	github.com/gagliardetto/binary v0.8.0
	github.com/gagliardetto/solana-go v1.11.0
	github.com/gogo/protobuf v1.3.2
	github.com/golang/mock v1.6.0
	github.com/golang/protobuf v1.5.4
	github.com/golangci/golangci-lint v1.59.1
	github.com/gorilla/websocket v1.5.3
	github.com/grpc-ecosystem/grpc-gateway v1.16.0
	github.com/klauspost/compress v1.17.9
	github.com/prometheus/client_golang v1.19.1
	github.com/skip-mev/chaintestutil v0.0.0-20240116134208-3e49bf514803
	github.com/spf13/cast v1.6.0
	github.com/spf13/cobra v1.8.1
	github.com/spf13/pflag v1.0.5
	github.com/spf13/viper v1.19.0
	github.com/stretchr/testify v1.9.0
	github.com/vektra/mockery/v2 v2.43.2
	go.uber.org/zap v1.27.0
	golang.org/x/exp v0.0.0-20240506185415-9bf2ced13842
	golang.org/x/net v0.27.0
	golang.org/x/sync v0.7.0
	golang.org/x/vuln v1.1.2
	google.golang.org/genproto/googleapis/api v0.0.0-20240528184218-531527333157
	google.golang.org/grpc v1.65.0
	google.golang.org/protobuf v1.34.2
	gopkg.in/natefinch/lumberjack.v2 v2.2.1
	mvdan.cc/gofumpt v0.6.0
)

require (
	4d63.com/gocheckcompilerdirectives v1.2.1 // indirect
	4d63.com/gochecknoglobals v0.2.1 // indirect
	cloud.google.com/go v0.112.1 // indirect
	cloud.google.com/go/compute/metadata v0.3.0 // indirect
	cloud.google.com/go/iam v1.1.6 // indirect
	cloud.google.com/go/storage v1.38.0 // indirect
	cosmossdk.io/errors v1.0.1 // indirect
	filippo.io/edwards25519 v1.0.0 // indirect
	github.com/4meepo/tagalign v1.3.4 // indirect
	github.com/99designs/go-keychain v0.0.0-20191008050251-8e49817e8af4 // indirect
	github.com/99designs/keyring v1.2.1 // indirect
	github.com/Abirdcfly/dupword v0.0.14 // indirect
	github.com/Antonboom/errname v0.1.13 // indirect
	github.com/Antonboom/nilnil v0.1.9 // indirect
	github.com/Antonboom/testifylint v1.3.1 // indirect
	github.com/BurntSushi/toml v1.4.0 // indirect
	github.com/Crocmagnon/fatcontext v0.2.2 // indirect
	github.com/DataDog/datadog-go v3.2.0+incompatible // indirect
	github.com/DataDog/zstd v1.5.5 // indirect
	github.com/Djarvur/go-err113 v0.0.0-20210108212216-aea10b59be24 // indirect
	github.com/GaijinEntertainment/go-exhaustruct/v3 v3.2.0 // indirect
	github.com/GeertJohan/go.rice v1.0.3 // indirect
	github.com/Masterminds/semver/v3 v3.2.1 // indirect
	github.com/Microsoft/go-winio v0.6.2 // indirect
	github.com/OpenPeeDeeP/depguard/v2 v2.2.0 // indirect
	github.com/StackExchange/wmi v1.2.1 // indirect
	github.com/alecthomas/assert/v2 v2.6.0 // indirect
	github.com/alecthomas/go-check-sumtype v0.1.4 // indirect
	github.com/alexkohler/nakedret/v2 v2.0.4 // indirect
	github.com/alexkohler/prealloc v1.0.0 // indirect
	github.com/alingse/asasalint v0.0.11 // indirect
	github.com/andres-erbsen/clock v0.0.0-20160526145045-9e14626cd129 // indirect
	github.com/ashanbrown/forbidigo v1.6.0 // indirect
	github.com/ashanbrown/makezero v1.1.1 // indirect
	github.com/aws/aws-sdk-go v1.44.224 // indirect
	github.com/beorn7/perks v1.0.1 // indirect
	github.com/bgentry/go-netrc v0.0.0-20140422174119-9fd32a8b3d3d // indirect
	github.com/bgentry/speakeasy v0.1.1-0.20220910012023-760eaf8b6816 // indirect
	github.com/bkielbasa/cyclop v1.2.1 // indirect
	github.com/blendle/zapdriver v1.3.1 // indirect
	github.com/blizzy78/varnamelen v0.8.0 // indirect
	github.com/bombsimon/wsl/v4 v4.2.1 // indirect
	github.com/breml/bidichk v0.2.7 // indirect
	github.com/breml/errchkjson v0.3.6 // indirect
	github.com/btcsuite/btcd/btcec/v2 v2.3.2 // indirect
	github.com/buger/jsonparser v1.1.1 // indirect
	github.com/butuzov/ireturn v0.3.0 // indirect
	github.com/butuzov/mirror v1.2.0 // indirect
	github.com/catenacyber/perfsprint v0.7.1 // indirect
	github.com/ccojocar/zxcvbn-go v1.0.2 // indirect
	github.com/cenkalti/backoff/v4 v4.1.3 // indirect
	github.com/cespare/xxhash v1.1.0 // indirect
	github.com/cespare/xxhash/v2 v2.3.0 // indirect
	github.com/charithe/durationcheck v0.0.10 // indirect
	github.com/chavacava/garif v0.1.0 // indirect
	github.com/chigopher/pathlib v0.19.1 // indirect
	github.com/chzyer/readline v1.5.1 // indirect
	github.com/ckaznocha/intrange v0.1.2 // indirect
	github.com/cockroachdb/apd/v2 v2.0.2 // indirect
	github.com/cockroachdb/errors v1.11.3 // indirect
	github.com/cockroachdb/fifo v0.0.0-20240606204812-0bbfbd93a7ce // indirect
	github.com/cockroachdb/logtags v0.0.0-20230118201751-21c54148d20b // indirect
	github.com/cockroachdb/pebble v1.1.1 // indirect
	github.com/cockroachdb/redact v1.1.5 // indirect
	github.com/cockroachdb/tokenbucket v0.0.0-20230807174530-cc333fc44b06 // indirect
	github.com/cometbft/cometbft-db v0.10.0 // indirect
	github.com/consensys/bavard v0.1.13 // indirect
	github.com/consensys/gnark-crypto v0.12.1 // indirect
	github.com/cosmos/btcutil v1.0.5 // indirect
	github.com/cosmos/go-bip39 v1.0.0 // indirect
	github.com/cosmos/iavl v1.1.2 // indirect
	github.com/cosmos/ibc-go/modules/capability v1.0.0 // indirect
	github.com/cosmos/ibc-go/v8 v8.2.0 // indirect
	github.com/cosmos/ics23/go v0.10.0 // indirect
	github.com/cosmos/ledger-cosmos-go v0.13.3 // indirect
	github.com/crate-crypto/go-kzg-4844 v1.0.0 // indirect
	github.com/creachadair/atomicfile v0.3.1 // indirect
	github.com/creachadair/tomledit v0.0.24 // indirect
	github.com/curioswitch/go-reassign v0.2.0 // indirect
	github.com/daaku/go.zipexe v1.0.2 // indirect
	github.com/daixiang0/gci v0.13.4 // indirect
	github.com/danieljoos/wincred v1.1.2 // indirect
	github.com/davecgh/go-spew v1.1.2-0.20180830191138-d8f796af33cc // indirect
	github.com/deckarep/golang-set/v2 v2.6.0 // indirect
	github.com/decred/dcrd/dcrec/secp256k1/v4 v4.2.0 // indirect
	github.com/denis-tingaikin/go-header v0.5.0 // indirect
	github.com/desertbit/timer v0.0.0-20180107155436-c41aec40b27f // indirect
	github.com/dgraph-io/badger/v2 v2.2007.4 // indirect
	github.com/dgraph-io/ristretto v0.1.1 // indirect
	github.com/dgryski/go-farm v0.0.0-20200201041132-a6ae2369ad13 // indirect
	github.com/dustin/go-humanize v1.0.1 // indirect
	github.com/dvsekhvalnov/jose2go v1.6.0 // indirect
	github.com/emicklei/dot v1.6.1 // indirect
	github.com/ethereum/c-kzg-4844 v1.0.0 // indirect
	github.com/ettle/strcase v0.2.0 // indirect
	github.com/fatih/color v1.17.0 // indirect
	github.com/fatih/structtag v1.2.0 // indirect
	github.com/felixge/httpsnoop v1.0.4 // indirect
	github.com/firefart/nonamedreturns v1.0.5 // indirect
	github.com/fsnotify/fsnotify v1.7.0 // indirect
	github.com/fzipp/gocyclo v0.6.0 // indirect
	github.com/gagliardetto/treeout v0.1.4 // indirect
	github.com/getsentry/sentry-go v0.27.0 // indirect
	github.com/ghostiam/protogetter v0.3.6 // indirect
	github.com/go-critic/go-critic v0.11.4 // indirect
	github.com/go-kit/kit v0.13.0 // indirect
	github.com/go-kit/log v0.2.1 // indirect
	github.com/go-logfmt/logfmt v0.6.0 // indirect
	github.com/go-logr/logr v1.4.1 // indirect
	github.com/go-logr/stdr v1.2.2 // indirect
	github.com/go-ole/go-ole v1.3.0 // indirect
	github.com/go-toolsmith/astcast v1.1.0 // indirect
	github.com/go-toolsmith/astcopy v1.1.0 // indirect
	github.com/go-toolsmith/astequal v1.2.0 // indirect
	github.com/go-toolsmith/astfmt v1.1.0 // indirect
	github.com/go-toolsmith/astp v1.1.0 // indirect
	github.com/go-toolsmith/strparse v1.1.0 // indirect
	github.com/go-toolsmith/typep v1.1.0 // indirect
	github.com/go-viper/mapstructure/v2 v2.0.0 // indirect
	github.com/go-xmlfmt/xmlfmt v1.1.2 // indirect
	github.com/gobwas/glob v0.2.3 // indirect
	github.com/godbus/dbus v0.0.0-20190726142602-4481cbc300e2 // indirect
	github.com/gofrs/flock v0.8.1 // indirect
	github.com/gogo/googleapis v1.4.1 // indirect
	github.com/golang/glog v1.2.1 // indirect
	github.com/golang/groupcache v0.0.0-20210331224755-41bb18bfe9da // indirect
	github.com/golang/snappy v0.0.5-0.20220116011046-fa5810519dcb // indirect
	github.com/golangci/dupl v0.0.0-20180902072040-3e9179ac440a // indirect
	github.com/golangci/gofmt v0.0.0-20231018234816-f50ced29576e // indirect
	github.com/golangci/misspell v0.6.0 // indirect
	github.com/golangci/modinfo v0.3.4 // indirect
	github.com/golangci/plugin-module-register v0.1.1 // indirect
	github.com/golangci/revgrep v0.5.3 // indirect
	github.com/golangci/unconvert v0.0.0-20240309020433-c5143eacb3ed // indirect
	github.com/google/btree v1.1.2 // indirect
	github.com/google/go-cmp v0.6.0 // indirect
	github.com/google/orderedcode v0.0.1 // indirect
	github.com/google/s2a-go v0.1.7 // indirect
	github.com/google/uuid v1.6.0 // indirect
	github.com/googleapis/enterprise-certificate-proxy v0.3.2 // indirect
	github.com/googleapis/gax-go/v2 v2.12.3 // indirect
	github.com/gordonklaus/ineffassign v0.1.0 // indirect
	github.com/gorilla/handlers v1.5.2 // indirect
	github.com/gorilla/mux v1.8.1 // indirect
	github.com/gorilla/rpc v1.2.0 // indirect
	github.com/gostaticanalysis/analysisutil v0.7.1 // indirect
	github.com/gostaticanalysis/comment v1.4.2 // indirect
	github.com/gostaticanalysis/forcetypeassert v0.1.0 // indirect
	github.com/gostaticanalysis/nilerr v0.1.1 // indirect
	github.com/grpc-ecosystem/go-grpc-middleware v1.4.0 // indirect
	github.com/gsterjov/go-libsecret v0.0.0-20161001094733-a6f4afe4910c // indirect
	github.com/hashicorp/go-cleanhttp v0.5.2 // indirect
	github.com/hashicorp/go-getter v1.7.4 // indirect
	github.com/hashicorp/go-hclog v1.5.0 // indirect
	github.com/hashicorp/go-immutable-radix v1.3.1 // indirect
	github.com/hashicorp/go-metrics v0.5.3 // indirect
	github.com/hashicorp/go-plugin v1.5.2 // indirect
	github.com/hashicorp/go-safetemp v1.0.0 // indirect
	github.com/hashicorp/go-version v1.7.0 // indirect
	github.com/hashicorp/golang-lru v1.0.2 // indirect
	github.com/hashicorp/golang-lru/v2 v2.0.7 // indirect
	github.com/hashicorp/hcl v1.0.0 // indirect
	github.com/hashicorp/yamux v0.1.1 // indirect
	github.com/hdevalence/ed25519consensus v0.1.0 // indirect
	github.com/hexops/gotextdiff v1.0.3 // indirect
	github.com/holiman/uint256 v1.2.4 // indirect
	github.com/huandu/skiplist v1.2.0 // indirect
	github.com/huandu/xstrings v1.4.0 // indirect
	github.com/iancoleman/strcase v0.3.0 // indirect
	github.com/improbable-eng/grpc-web v0.15.0 // indirect
	github.com/inconshreveable/mousetrap v1.1.0 // indirect
	github.com/jgautheron/goconst v1.7.1 // indirect
	github.com/jingyugao/rowserrcheck v1.1.1 // indirect
	github.com/jinzhu/copier v0.3.5 // indirect
	github.com/jirfag/go-printf-func-name v0.0.0-20200119135958-7558a9eaa5af // indirect
	github.com/jjti/go-spancheck v0.6.1 // indirect
	github.com/jmespath/go-jmespath v0.4.0 // indirect
	github.com/jmhodges/levigo v1.0.0 // indirect
	github.com/json-iterator/go v1.1.12 // indirect
	github.com/julz/importas v0.1.0 // indirect
	github.com/karamaru-alpha/copyloopvar v1.1.0 // indirect
	github.com/kisielk/errcheck v1.7.0 // indirect
	github.com/kkHAIKE/contextcheck v1.1.5 // indirect
	github.com/kr/pretty v0.3.1 // indirect
	github.com/kr/text v0.2.0 // indirect
	github.com/kulti/thelper v0.6.3 // indirect
	github.com/kunwardeep/paralleltest v1.0.10 // indirect
	github.com/kyoh86/exportloopref v0.1.11 // indirect
	github.com/lasiar/canonicalheader v1.1.1 // indirect
	github.com/ldez/gomoddirectives v0.2.4 // indirect
	github.com/ldez/tagliatelle v0.5.0 // indirect
	github.com/leonklingele/grouper v1.1.2 // indirect
	github.com/lib/pq v1.10.9 // indirect
	github.com/libp2p/go-buffer-pool v0.1.0 // indirect
	github.com/linxGnu/grocksdb v1.8.14 // indirect
	github.com/logrusorgru/aurora v2.0.3+incompatible // indirect
	github.com/lufeee/execinquery v1.2.1 // indirect
	github.com/macabu/inamedparam v0.1.3 // indirect
	github.com/magiconair/properties v1.8.7 // indirect
	github.com/manifoldco/promptui v0.9.0 // indirect
	github.com/maratori/testableexamples v1.0.0 // indirect
	github.com/maratori/testpackage v1.1.1 // indirect
	github.com/matoous/godox v0.0.0-20230222163458-006bad1f9d26 // indirect
	github.com/mattn/go-colorable v0.1.13 // indirect
	github.com/mattn/go-isatty v0.0.20 // indirect
	github.com/mattn/go-runewidth v0.0.13 // indirect
	github.com/mgechev/revive v1.3.7 // indirect
	github.com/minio/highwayhash v1.0.2 // indirect
	github.com/mitchellh/go-homedir v1.1.0 // indirect
	github.com/mitchellh/go-testing-interface v1.14.1 // indirect
	github.com/mitchellh/mapstructure v1.5.0 // indirect
	github.com/mmcloughlin/addchain v0.4.0 // indirect
	github.com/modern-go/concurrent v0.0.0-20180306012644-bacd9c7ef1dd // indirect
	github.com/modern-go/reflect2 v1.0.2 // indirect
	github.com/moricho/tparallel v0.3.1 // indirect
	github.com/mostynb/zstdpool-freelist v0.0.0-20201229113212-927304c0c3b1 // indirect
	github.com/mr-tron/base58 v1.2.0 // indirect
	github.com/mtibben/percent v0.2.1 // indirect
	github.com/nakabonne/nestif v0.3.1 // indirect
	github.com/nishanths/exhaustive v0.12.0 // indirect
	github.com/nishanths/predeclared v0.2.2 // indirect
	github.com/nunnatsa/ginkgolinter v0.16.2 // indirect
	github.com/oasisprotocol/curve25519-voi v0.0.0-20230904125328-1f23a7beb09a // indirect
	github.com/oklog/run v1.1.0 // indirect
	github.com/olekukonko/tablewriter v0.0.5 // indirect
	github.com/pelletier/go-toml/v2 v2.2.2 // indirect
	github.com/petermattis/goid v0.0.0-20231207134359-e60b3f734c67 // indirect
	github.com/pkg/errors v0.9.1 // indirect
	github.com/pmezard/go-difflib v1.0.1-0.20181226105442-5d4384ee4fb2 // indirect
	github.com/polyfloyd/go-errorlint v1.5.2 // indirect
	github.com/prometheus/client_model v0.6.1 // indirect
	github.com/prometheus/common v0.52.2 // indirect
	github.com/prometheus/procfs v0.13.0 // indirect
	github.com/quasilyte/go-ruleguard v0.4.2 // indirect
	github.com/quasilyte/go-ruleguard/dsl v0.3.22 // indirect
	github.com/quasilyte/gogrep v0.5.0 // indirect
	github.com/quasilyte/regex/syntax v0.0.0-20210819130434-b3f0c404a727 // indirect
	github.com/quasilyte/stdinfo v0.0.0-20220114132959-f7386bf02567 // indirect
	github.com/rcrowley/go-metrics v0.0.0-20201227073835-cf1acfcdf475 // indirect
	github.com/rivo/uniseg v0.2.0 // indirect
	github.com/rogpeppe/go-internal v1.12.0 // indirect
	github.com/rs/cors v1.8.3 // indirect
	github.com/rs/zerolog v1.32.0 // indirect
	github.com/ryancurrah/gomodguard v1.3.2 // indirect
	github.com/ryanrolds/sqlclosecheck v0.5.1 // indirect
	github.com/sagikazarmark/locafero v0.4.0 // indirect
	github.com/sagikazarmark/slog-shim v0.1.0 // indirect
	github.com/sanposhiho/wastedassign/v2 v2.0.7 // indirect
	github.com/santhosh-tekuri/jsonschema/v5 v5.3.1 // indirect
	github.com/sasha-s/go-deadlock v0.3.1 // indirect
	github.com/sashamelentyev/interfacebloat v1.1.0 // indirect
	github.com/sashamelentyev/usestdlibvars v1.26.0 // indirect
	github.com/securego/gosec/v2 v2.20.1-0.20240525090044-5f0084eb01a9 // indirect
	github.com/shazow/go-diff v0.0.0-20160112020656-b6b7b6733b8c // indirect
	github.com/shirou/gopsutil v3.21.4-0.20210419000835-c7a38de76ee5+incompatible // indirect
	github.com/sirupsen/logrus v1.9.3 // indirect
	github.com/sivchari/containedctx v1.0.3 // indirect
	github.com/sivchari/tenv v1.7.1 // indirect
	github.com/sonatard/noctx v0.0.2 // indirect
	github.com/sourcegraph/conc v0.3.0 // indirect
	github.com/sourcegraph/go-diff v0.7.0 // indirect
	github.com/spf13/afero v1.11.0 // indirect
	github.com/ssgreg/nlreturn/v2 v2.2.1 // indirect
	github.com/stbenjam/no-sprintf-host-port v0.1.1 // indirect
	github.com/streamingfast/logging v0.0.0-20230608130331-f22c91403091 // indirect
	github.com/stretchr/objx v0.5.2 // indirect
	github.com/subosito/gotenv v1.6.0 // indirect
	github.com/supranational/blst v0.3.11 // indirect
	github.com/syndtr/goleveldb v1.0.1-0.20220721030215-126854af5e6d // indirect
	github.com/t-yuki/gocover-cobertura v0.0.0-20180217150009-aaee18c8195c // indirect
	github.com/tdakkota/asciicheck v0.2.0 // indirect
	github.com/tendermint/go-amino v0.16.0 // indirect
	github.com/tetafro/godot v1.4.16 // indirect
	github.com/tidwall/btree v1.7.0 // indirect
	github.com/timakin/bodyclose v0.0.0-20230421092635-574207250966 // indirect
	github.com/timonwong/loggercheck v0.9.4 // indirect
	github.com/tklauser/go-sysconf v0.3.12 // indirect
	github.com/tklauser/numcpus v0.6.1 // indirect
	github.com/tomarrell/wrapcheck/v2 v2.8.3 // indirect
	github.com/tommy-muehle/go-mnd/v2 v2.5.1 // indirect
	github.com/ulikunitz/xz v0.5.11 // indirect
	github.com/ultraware/funlen v0.1.0 // indirect
	github.com/ultraware/whitespace v0.1.1 // indirect
	github.com/uudashr/gocognit v1.1.2 // indirect
	github.com/xen0n/gosmopolitan v1.2.2 // indirect
	github.com/yagipy/maintidx v1.0.0 // indirect
	github.com/yeya24/promlinter v0.3.0 // indirect
	github.com/ykadowak/zerologlint v0.1.5 // indirect
	github.com/zondax/hid v0.9.2 // indirect
	github.com/zondax/ledger-go v0.14.3 // indirect
	gitlab.com/bosi/decorder v0.4.2 // indirect
	go-simpler.org/musttag v0.12.2 // indirect
	go-simpler.org/sloglint v0.7.1 // indirect
	go.etcd.io/bbolt v1.3.8 // indirect
	go.mongodb.org/mongo-driver v1.11.0 // indirect
	go.opencensus.io v0.24.0 // indirect
	go.opentelemetry.io/contrib/instrumentation/google.golang.org/grpc/otelgrpc v0.49.0 // indirect
	go.opentelemetry.io/contrib/instrumentation/net/http/otelhttp v0.49.0 // indirect
	go.opentelemetry.io/otel v1.24.0 // indirect
	go.opentelemetry.io/otel/metric v1.24.0 // indirect
	go.opentelemetry.io/otel/trace v1.24.0 // indirect
	go.uber.org/automaxprocs v1.5.3 // indirect
	go.uber.org/multierr v1.10.0 // indirect
	go.uber.org/ratelimit v0.2.0 // indirect
	golang.org/x/crypto v0.25.0 // indirect
	golang.org/x/exp/typeparams v0.0.0-20240314144324-c7f7c6466f7f // indirect
	golang.org/x/mod v0.18.0 // indirect
<<<<<<< HEAD
	golang.org/x/oauth2 v0.20.0 // indirect
	golang.org/x/sys v0.21.0 // indirect
=======
	golang.org/x/oauth2 v0.18.0 // indirect
	golang.org/x/sys v0.22.0 // indirect
>>>>>>> b9ae367f
	golang.org/x/telemetry v0.0.0-20240522233618-39ace7a40ae7 // indirect
	golang.org/x/term v0.22.0 // indirect
	golang.org/x/text v0.16.0 // indirect
	golang.org/x/time v0.5.0 // indirect
	golang.org/x/tools v0.22.0 // indirect
	google.golang.org/api v0.171.0 // indirect
	google.golang.org/genproto v0.0.0-20240227224415-6ceb2ff114de // indirect
	google.golang.org/genproto/googleapis/rpc v0.0.0-20240528184218-531527333157 // indirect
	gopkg.in/ini.v1 v1.67.0 // indirect
	gopkg.in/yaml.v2 v2.4.0 // indirect
	gopkg.in/yaml.v3 v3.0.1 // indirect
	gotest.tools/v3 v3.5.1 // indirect
	honnef.co/go/tools v0.4.7 // indirect
	mvdan.cc/unparam v0.0.0-20240528143540-8a5130ca722f // indirect
	nhooyr.io/websocket v1.8.6 // indirect
	pgregory.net/rapid v1.1.0 // indirect
	rsc.io/tmplfunc v0.0.3 // indirect
	sigs.k8s.io/yaml v1.4.0 // indirect
)

replace (
	cosmossdk.io/client/v2 => cosmossdk.io/client/v2 v2.0.0-20230719143845-dff6b0e26aa4
	github.com/99designs/keyring => github.com/cosmos/keyring v1.2.0
	github.com/GeertJohan/go.rice => github.com/GeertJohan/go.rice v1.0.3
	github.com/syndtr/goleveldb => github.com/syndtr/goleveldb v1.0.1-0.20210819022825-2ae1ddf74ef7
)

retract [v0.4.0, v1.0.0] // raydium provider is broken for these releases<|MERGE_RESOLUTION|>--- conflicted
+++ resolved
@@ -362,13 +362,8 @@
 	golang.org/x/crypto v0.25.0 // indirect
 	golang.org/x/exp/typeparams v0.0.0-20240314144324-c7f7c6466f7f // indirect
 	golang.org/x/mod v0.18.0 // indirect
-<<<<<<< HEAD
 	golang.org/x/oauth2 v0.20.0 // indirect
-	golang.org/x/sys v0.21.0 // indirect
-=======
-	golang.org/x/oauth2 v0.18.0 // indirect
 	golang.org/x/sys v0.22.0 // indirect
->>>>>>> b9ae367f
 	golang.org/x/telemetry v0.0.0-20240522233618-39ace7a40ae7 // indirect
 	golang.org/x/term v0.22.0 // indirect
 	golang.org/x/text v0.16.0 // indirect
