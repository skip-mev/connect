--- conflicted
+++ resolved
@@ -36,10 +36,6 @@
 .vscode/*
 **/.DS_Store
 
-<<<<<<< HEAD
-# monitoring
 .env
-=======
 *.log*
-oracle.json
->>>>>>> dd733d33
+oracle.json