package ve_test

import (
	"fmt"
	"math/big"
	"testing"
	"time"

	"cosmossdk.io/log"
	cometabci "github.com/cometbft/cometbft/abci/types"
	sdk "github.com/cosmos/cosmos-sdk/types"
	"github.com/stretchr/testify/mock"
	"github.com/stretchr/testify/suite"

	"github.com/skip-mev/slinky/abci/preblock"
	"github.com/skip-mev/slinky/abci/strategies/codec"
	mockstrategies "github.com/skip-mev/slinky/abci/strategies/currencypair/mocks"
	"github.com/skip-mev/slinky/abci/testutils"
	"github.com/skip-mev/slinky/abci/ve"
	abcitypes "github.com/skip-mev/slinky/abci/ve/types"
<<<<<<< HEAD
	client "github.com/skip-mev/slinky/service/clients/oracle"
	"github.com/skip-mev/slinky/service/clients/oracle/mocks"
	servicetypes "github.com/skip-mev/slinky/service/servers/oracle/types"
=======
	"github.com/skip-mev/slinky/service"
	servicemetrics "github.com/skip-mev/slinky/service/metrics"
	servicemetricsmocks "github.com/skip-mev/slinky/service/metrics/mocks"
	"github.com/skip-mev/slinky/service/mocks"
>>>>>>> f8e03912
	oracletypes "github.com/skip-mev/slinky/x/oracle/types"
)

var (
	btcUSD     = oracletypes.NewCurrencyPair("BTC", "USD")
	ethUSD     = oracletypes.NewCurrencyPair("ETH", "USD")
	oneHundred = big.NewInt(100)
	twoHundred = big.NewInt(200)

	nilPrices   = map[string]string{}
	singlePrice = map[string]string{
		btcUSD.ToString(): oneHundred.String(),
	}
	multiplePrices = map[string]string{
		btcUSD.ToString(): oneHundred.String(),
		ethUSD.ToString(): twoHundred.String(),
	}
)

type VoteExtenstionTestSuite struct {
	suite.Suite
	ctx sdk.Context
}

func (s *VoteExtenstionTestSuite) SetupTest() {
	s.ctx = testutils.CreateBaseSDKContext(s.T())
}

func TestVoteExtensionTestSuite(t *testing.T) {
	suite.Run(t, new(VoteExtenstionTestSuite))
}

func (s *VoteExtenstionTestSuite) TestExtendVoteExtension() {
	cases := []struct {
		name                 string
		oracleService        func() client.OracleClient
		currencyPairStrategy func() *mockstrategies.CurrencyPairStrategy
		expectedResponse     *abcitypes.OracleVoteExtension
		extendVoteRequest    func() *cometabci.RequestExtendVote
		expectedError        bool
	}{
		{
			name: "nil request returns an error",
			oracleService: func() client.OracleClient {
				return mocks.NewOracleClient(s.T())
			},
			currencyPairStrategy: func() *mockstrategies.CurrencyPairStrategy {
				return mockstrategies.NewCurrencyPairStrategy(s.T())
			},
			extendVoteRequest: func() *cometabci.RequestExtendVote { return nil },
			expectedError:     true,
		},
		{
			name: "oracle service returns no prices",
			oracleService: func() client.OracleClient {
				mockServer := mocks.NewOracleClient(s.T())

				mockServer.On("Prices", mock.Anything, mock.Anything).Return(
					&servicetypes.QueryPricesResponse{
						Prices: nilPrices,
					},
					nil,
				)

				return mockServer
			},
			currencyPairStrategy: func() *mockstrategies.CurrencyPairStrategy {
				return mockstrategies.NewCurrencyPairStrategy(s.T())
			},
			expectedResponse: &abcitypes.OracleVoteExtension{
				Prices: nil,
			},
		},
		{
			name: "oracle service returns a single price",
			oracleService: func() client.OracleClient {
				mockServer := mocks.NewOracleClient(s.T())

				mockServer.On("Prices", mock.Anything, mock.Anything).Return(
					&servicetypes.QueryPricesResponse{
						Prices: singlePrice,
					},
					nil,
				)

				return mockServer
			},
			currencyPairStrategy: func() *mockstrategies.CurrencyPairStrategy {
				cps := mockstrategies.NewCurrencyPairStrategy(s.T())

				cps.On("ID", mock.Anything, btcUSD).Return(uint64(0), nil)
				cps.On("GetEncodedPrice", mock.Anything, btcUSD, oneHundred).Return(oneHundred.Bytes(), nil)

				return cps
			},
			expectedResponse: &abcitypes.OracleVoteExtension{
				Prices: map[uint64][]byte{
					0: oneHundred.Bytes(),
				},
			},
		},
		{
			name: "oracle service returns multiple prices",
			oracleService: func() client.OracleClient {
				mockServer := mocks.NewOracleClient(s.T())

				mockServer.On("Prices", mock.Anything, mock.Anything).Return(
					&servicetypes.QueryPricesResponse{
						Prices: multiplePrices,
					},
					nil,
				)

				return mockServer
			},
			currencyPairStrategy: func() *mockstrategies.CurrencyPairStrategy {
				cps := mockstrategies.NewCurrencyPairStrategy(s.T())

				cps.On("ID", mock.Anything, btcUSD).Return(uint64(0), nil)
				cps.On("GetEncodedPrice", mock.Anything, btcUSD, oneHundred).Return(oneHundred.Bytes(), nil)

				cps.On("ID", mock.Anything, ethUSD).Return(uint64(1), nil)
				cps.On("GetEncodedPrice", mock.Anything, ethUSD, twoHundred).Return(twoHundred.Bytes(), nil)

				return cps
			},
			expectedResponse: &abcitypes.OracleVoteExtension{
				Prices: map[uint64][]byte{
					0: oneHundred.Bytes(),
					1: twoHundred.Bytes(),
				},
			},
		},
		{
			name: "oracle service panics",
			oracleService: func() client.OracleClient {
				mockServer := mocks.NewOracleClient(s.T())

				mockServer.On("Prices", mock.Anything, mock.Anything).Panic("panic")

				return mockServer
			},
			currencyPairStrategy: func() *mockstrategies.CurrencyPairStrategy {
				return mockstrategies.NewCurrencyPairStrategy(s.T())
			},
			expectedResponse: &abcitypes.OracleVoteExtension{
				Prices: nil,
			},
		},
		{
			name: "oracle service returns an nil response",
			oracleService: func() client.OracleClient {
				mockServer := mocks.NewOracleClient(s.T())

				mockServer.On("Prices", mock.Anything, mock.Anything).Return(
					nil,
					nil,
				)

				return mockServer
			},
			currencyPairStrategy: func() *mockstrategies.CurrencyPairStrategy {
				return mockstrategies.NewCurrencyPairStrategy(s.T())
			},
			expectedResponse: &abcitypes.OracleVoteExtension{
				Prices: nil,
			},
		},
		{
			name: "oracle service returns an error",
			oracleService: func() client.OracleClient {
				mockServer := mocks.NewOracleClient(s.T())

				mockServer.On("Prices", mock.Anything, mock.Anything).Return(
					nil,
					fmt.Errorf("error"),
				)

				return mockServer
			},
			currencyPairStrategy: func() *mockstrategies.CurrencyPairStrategy {
				return mockstrategies.NewCurrencyPairStrategy(s.T())
			},
			expectedResponse: &abcitypes.OracleVoteExtension{
				Prices: nil,
			},
		},
		{
			name: "currency pair id strategy returns an error",
			oracleService: func() client.OracleClient {
				mockServer := mocks.NewOracleClient(s.T())

				mockServer.On("Prices", mock.Anything, mock.Anything).Return(
					&servicetypes.QueryPricesResponse{
						Prices: multiplePrices,
					},
					nil,
				)

				return mockServer
			},
			currencyPairStrategy: func() *mockstrategies.CurrencyPairStrategy {
				cps := mockstrategies.NewCurrencyPairStrategy(s.T())

				cps.On("ID", mock.Anything, btcUSD).Return(uint64(0), fmt.Errorf("error"))
				cps.On("ID", mock.Anything, ethUSD).Return(uint64(1), nil)
				cps.On("GetEncodedPrice", mock.Anything, ethUSD, twoHundred).Return(twoHundred.Bytes(), nil)

				return cps
			},
			expectedResponse: &abcitypes.OracleVoteExtension{
				Prices: map[uint64][]byte{
					1: twoHundred.Bytes(),
				},
			},
		},
		{
			name: "currency pair price strategy returns an error",
			oracleService: func() client.OracleClient {
				mockServer := mocks.NewOracleClient(s.T())

				mockServer.On("Prices", mock.Anything, mock.Anything).Return(
					&servicetypes.QueryPricesResponse{
						Prices: multiplePrices,
					},
					nil,
				)

				return mockServer
			},
			currencyPairStrategy: func() *mockstrategies.CurrencyPairStrategy {
				cps := mockstrategies.NewCurrencyPairStrategy(s.T())

				cps.On("ID", mock.Anything, btcUSD).Return(uint64(0), nil)
				cps.On("GetEncodedPrice", mock.Anything, btcUSD, oneHundred).Return(nil, fmt.Errorf("error"))

				cps.On("ID", mock.Anything, ethUSD).Return(uint64(1), nil)
				cps.On("GetEncodedPrice", mock.Anything, ethUSD, twoHundred).Return(twoHundred.Bytes(), nil)

				return cps
			},
			expectedResponse: &abcitypes.OracleVoteExtension{
				Prices: map[uint64][]byte{
					1: twoHundred.Bytes(),
				},
			},
		},
	}

	for _, tc := range cases {
		s.Run(tc.name, func() {
			codec := codec.NewCompressionVoteExtensionCodec(
				codec.NewDefaultVoteExtensionCodec(),
				codec.NewZLibCompressor(),
			)

			h := ve.NewVoteExtensionHandler(
				log.NewTestLogger(s.T()),
				tc.oracleService(),
				time.Second*1,
				tc.currencyPairStrategy(),
				codec,
				preblock.NoOpPreBlocker(),
				servicemetrics.NewNopMetrics(),
			)

			req := &cometabci.RequestExtendVote{}
			if tc.extendVoteRequest != nil {
				req = tc.extendVoteRequest()
			}
			resp, err := h.ExtendVoteHandler()(s.ctx, req)
			if !tc.expectedError {
				s.Require().NoError(err)
				s.Require().NotNil(resp)
				ve, err := codec.Decode(resp.VoteExtension)
				s.Require().NoError(err)
				s.Require().Equal(tc.expectedResponse.Prices, ve.Prices)
			} else {
				s.Require().Error(err)
			}
		})
	}
}

func (s *VoteExtenstionTestSuite) TestVerifyVoteExtension() {
	codec := codec.NewCompressionVoteExtensionCodec(
		codec.NewDefaultVoteExtensionCodec(),
		codec.NewZLibCompressor(),
	)

	cases := []struct {
		name                 string
		getReq               func() *cometabci.RequestVerifyVoteExtension
		currencyPairStrategy func() *mockstrategies.CurrencyPairStrategy
		expectedResponse     *cometabci.ResponseVerifyVoteExtension
		expectedError        bool
	}{
		{
			name: "nil request returns error",
			getReq: func() *cometabci.RequestVerifyVoteExtension {
				return nil
			},
			currencyPairStrategy: func() *mockstrategies.CurrencyPairStrategy {
				return mockstrategies.NewCurrencyPairStrategy(s.T())
			},
			expectedResponse: nil,
			expectedError:    true,
		},
		{
			name: "empty vote extension",
			getReq: func() *cometabci.RequestVerifyVoteExtension {
				return &cometabci.RequestVerifyVoteExtension{}
			},
			currencyPairStrategy: func() *mockstrategies.CurrencyPairStrategy {
				return mockstrategies.NewCurrencyPairStrategy(s.T())
			},
			expectedResponse: &cometabci.ResponseVerifyVoteExtension{
				Status: cometabci.ResponseVerifyVoteExtension_ACCEPT,
			},
			expectedError: false,
		},
		{
			name: "malformed bytes",
			getReq: func() *cometabci.RequestVerifyVoteExtension {
				return &cometabci.RequestVerifyVoteExtension{
					VoteExtension: []byte("malformed"),
				}
			},
			currencyPairStrategy: func() *mockstrategies.CurrencyPairStrategy {
				return mockstrategies.NewCurrencyPairStrategy(s.T())
			},
			expectedResponse: &cometabci.ResponseVerifyVoteExtension{
				Status: cometabci.ResponseVerifyVoteExtension_REJECT,
			},
			expectedError: true,
		},
		{
			name: "valid vote extension",
			getReq: func() *cometabci.RequestVerifyVoteExtension {
				prices := map[uint64][]byte{
					0: oneHundred.Bytes(),
					1: twoHundred.Bytes(),
				}

				ve, err := testutils.CreateVoteExtensionBytes(
					prices,
					codec,
				)
				s.Require().NoError(err)

				return &cometabci.RequestVerifyVoteExtension{
					VoteExtension: ve,
					Height:        1,
				}
			},
			currencyPairStrategy: func() *mockstrategies.CurrencyPairStrategy {
				cpStrategy := mockstrategies.NewCurrencyPairStrategy(s.T())

				cpStrategy.On("FromID", mock.Anything, uint64(0)).Return(btcUSD, nil)
				cpStrategy.On("GetDecodedPrice", mock.Anything, btcUSD, oneHundred.Bytes()).Return(oneHundred, nil)

				cpStrategy.On("FromID", mock.Anything, uint64(1)).Return(ethUSD, nil)
				cpStrategy.On("GetDecodedPrice", mock.Anything, ethUSD, twoHundred.Bytes()).Return(twoHundred, nil)

				return cpStrategy
			},
			expectedResponse: &cometabci.ResponseVerifyVoteExtension{
				Status: cometabci.ResponseVerifyVoteExtension_ACCEPT,
			},
			expectedError: false,
		},
		{
			name: "invalid vote extension with bad id",
			getReq: func() *cometabci.RequestVerifyVoteExtension {
				prices := map[uint64][]byte{
					0: oneHundred.Bytes(),
				}

				ve, err := testutils.CreateVoteExtensionBytes(
					prices,
					codec,
				)
				s.Require().NoError(err)

				return &cometabci.RequestVerifyVoteExtension{
					VoteExtension: ve,
					Height:        1,
				}
			},
			currencyPairStrategy: func() *mockstrategies.CurrencyPairStrategy {
				cpStrategy := mockstrategies.NewCurrencyPairStrategy(s.T())

				cpStrategy.On("FromID", mock.Anything, uint64(0)).Return(btcUSD, fmt.Errorf("error"))

				return cpStrategy
			},
			expectedResponse: &cometabci.ResponseVerifyVoteExtension{
				Status: cometabci.ResponseVerifyVoteExtension_REJECT,
			},
			expectedError: true,
		},
		{
			name: "invalid vote extension with bad price",
			getReq: func() *cometabci.RequestVerifyVoteExtension {
				prices := map[uint64][]byte{
					0: oneHundred.Bytes(),
				}

				ve, err := testutils.CreateVoteExtensionBytes(
					prices,
					codec,
				)
				s.Require().NoError(err)

				return &cometabci.RequestVerifyVoteExtension{
					VoteExtension: ve,
					Height:        1,
				}
			},
			currencyPairStrategy: func() *mockstrategies.CurrencyPairStrategy {
				cpStrategy := mockstrategies.NewCurrencyPairStrategy(s.T())

				cpStrategy.On("FromID", mock.Anything, uint64(0)).Return(btcUSD, nil)
				cpStrategy.On("GetDecodedPrice", mock.Anything, btcUSD, oneHundred.Bytes()).Return(nil, fmt.Errorf("error"))

				return cpStrategy
			},
			expectedResponse: &cometabci.ResponseVerifyVoteExtension{
				Status: cometabci.ResponseVerifyVoteExtension_REJECT,
			},
			expectedError: true,
		},
		{
			name: "vote extension with no prices",
			getReq: func() *cometabci.RequestVerifyVoteExtension {
				prices := map[uint64][]byte{}

				ve, err := testutils.CreateVoteExtensionBytes(
					prices,
					codec,
				)
				s.Require().NoError(err)

				return &cometabci.RequestVerifyVoteExtension{
					VoteExtension: ve,
					Height:        1,
				}
			},
			currencyPairStrategy: func() *mockstrategies.CurrencyPairStrategy {
				return mockstrategies.NewCurrencyPairStrategy(s.T())
			},
			expectedResponse: &cometabci.ResponseVerifyVoteExtension{
				Status: cometabci.ResponseVerifyVoteExtension_ACCEPT,
			},
			expectedError: false,
		},
		{
			name: "vote extension with malformed prices",
			getReq: func() *cometabci.RequestVerifyVoteExtension {
				prices := map[uint64][]byte{
					0: make([]byte, 34),
				}

				ve, err := testutils.CreateVoteExtensionBytes(
					prices,
					codec,
				)
				s.Require().NoError(err)

				return &cometabci.RequestVerifyVoteExtension{
					VoteExtension: ve,
					Height:        1,
				}
			},
			currencyPairStrategy: func() *mockstrategies.CurrencyPairStrategy {
				return mockstrategies.NewCurrencyPairStrategy(s.T())
			},
			expectedResponse: &cometabci.ResponseVerifyVoteExtension{
				Status: cometabci.ResponseVerifyVoteExtension_REJECT,
			},
			expectedError: true,
		},
	}

	for _, tc := range cases {
		s.Run(tc.name, func() {
			handler := ve.NewVoteExtensionHandler(
				log.NewTestLogger(s.T()),
				mocks.NewOracleClient(s.T()),
				time.Second*1,
				tc.currencyPairStrategy(),
				codec,
				preblock.NoOpPreBlocker(),
				servicemetrics.NewNopMetrics(),
			).VerifyVoteExtensionHandler()

			resp, err := handler(s.ctx, tc.getReq())
			s.Require().Equal(tc.expectedResponse, resp)

			if tc.expectedError {
				s.Require().Error(err)
			} else {
				s.Require().NoError(err)
			}
		})
	}
}

func (s *VoteExtenstionTestSuite) TestExtendVoteLatency() {
	metrics := servicemetricsmocks.NewMetrics(s.T())
	os := mocks.NewOracleService(s.T())
	handler := ve.NewVoteExtensionHandler(
		log.NewTestLogger(s.T()),
		os,
		time.Second*1,
		mockstrategies.NewCurrencyPairStrategy(s.T()),
		codec.NewDefaultVoteExtensionCodec(),
		preblock.NoOpPreBlocker(),
		metrics,
	)

	// mock
	os.On("Prices", mock.Anything, mock.Anything).Return(
		&service.QueryPricesResponse{
			Prices:    map[string]string{},
			Timestamp: time.Now(),
		},
		nil,
	).Run(func(args mock.Arguments) {
		// sleep to simulate latency
		time.Sleep(100 * time.Millisecond)
	})

	metrics.On("ObserveABCIMethodLatency", servicemetrics.ExtendVote, mock.Anything).Run(func(args mock.Arguments) {
		latency := args.Get(1).(time.Duration)
		s.Require().True(latency > 100*time.Millisecond)
	})

	_, err := handler.ExtendVoteHandler()(s.ctx, &cometabci.RequestExtendVote{
		Height: 1,
		Txs:    [][]byte{},
	})
	s.Require().NoError(err)
}<|MERGE_RESOLUTION|>--- conflicted
+++ resolved
@@ -18,16 +18,11 @@
 	"github.com/skip-mev/slinky/abci/testutils"
 	"github.com/skip-mev/slinky/abci/ve"
 	abcitypes "github.com/skip-mev/slinky/abci/ve/types"
-<<<<<<< HEAD
 	client "github.com/skip-mev/slinky/service/clients/oracle"
 	"github.com/skip-mev/slinky/service/clients/oracle/mocks"
+	"github.com/skip-mev/slinky/service/metrics"
+	metricsmocks "github.com/skip-mev/slinky/service/metrics/mocks"
 	servicetypes "github.com/skip-mev/slinky/service/servers/oracle/types"
-=======
-	"github.com/skip-mev/slinky/service"
-	servicemetrics "github.com/skip-mev/slinky/service/metrics"
-	servicemetricsmocks "github.com/skip-mev/slinky/service/metrics/mocks"
-	"github.com/skip-mev/slinky/service/mocks"
->>>>>>> f8e03912
 	oracletypes "github.com/skip-mev/slinky/x/oracle/types"
 )
 
@@ -291,7 +286,7 @@
 				tc.currencyPairStrategy(),
 				codec,
 				preblock.NoOpPreBlocker(),
-				servicemetrics.NewNopMetrics(),
+				metrics.NewNopMetrics(),
 			)
 
 			req := &cometabci.RequestExtendVote{}
@@ -521,7 +516,7 @@
 				tc.currencyPairStrategy(),
 				codec,
 				preblock.NoOpPreBlocker(),
-				servicemetrics.NewNopMetrics(),
+				metrics.NewNopMetrics(),
 			).VerifyVoteExtensionHandler()
 
 			resp, err := handler(s.ctx, tc.getReq())
@@ -537,8 +532,8 @@
 }
 
 func (s *VoteExtenstionTestSuite) TestExtendVoteLatency() {
-	metrics := servicemetricsmocks.NewMetrics(s.T())
-	os := mocks.NewOracleService(s.T())
+	m := metricsmocks.NewMetrics(s.T())
+	os := mocks.NewOracleClient(s.T())
 	handler := ve.NewVoteExtensionHandler(
 		log.NewTestLogger(s.T()),
 		os,
@@ -546,12 +541,12 @@
 		mockstrategies.NewCurrencyPairStrategy(s.T()),
 		codec.NewDefaultVoteExtensionCodec(),
 		preblock.NoOpPreBlocker(),
-		metrics,
+		m,
 	)
 
 	// mock
 	os.On("Prices", mock.Anything, mock.Anything).Return(
-		&service.QueryPricesResponse{
+		&servicetypes.QueryPricesResponse{
 			Prices:    map[string]string{},
 			Timestamp: time.Now(),
 		},
@@ -561,7 +556,7 @@
 		time.Sleep(100 * time.Millisecond)
 	})
 
-	metrics.On("ObserveABCIMethodLatency", servicemetrics.ExtendVote, mock.Anything).Run(func(args mock.Arguments) {
+	m.On("ObserveABCIMethodLatency", metrics.ExtendVote, mock.Anything).Run(func(args mock.Arguments) {
 		latency := args.Get(1).(time.Duration)
 		s.Require().True(latency > 100*time.Millisecond)
 	})
