package oracle

import (
	"fmt"
	"math/big"

	"go.uber.org/zap"

	"github.com/skip-mev/slinky/aggregator"
	"github.com/skip-mev/slinky/oracle/types"
	"github.com/skip-mev/slinky/pkg/math/median"
	mmtypes "github.com/skip-mev/slinky/x/marketmap/types"
)

// MedianAggregator is an aggregator that calculates the median price for each ticker,
// resolved from a predefined set of conversion markets. A conversion market is a set of
// markets that can be used to convert the prices of a set of tickers to a common ticker.
// These are defined in the market map configuration.
type MedianAggregator struct {
	*aggregator.DataAggregator[string, types.TickerPrices]
	logger *zap.Logger
	cfg    mmtypes.MarketMap
}

// NewMedianAggregator returns a new Median aggregator.
func NewMedianAggregator(logger *zap.Logger, cfg mmtypes.MarketMap) (*MedianAggregator, error) {
	if logger == nil {
		return nil, fmt.Errorf("logger cannot be nil")
	}

	if err := cfg.ValidateBasic(); err != nil {
		return nil, err
	}

	return &MedianAggregator{
		logger:         logger,
		cfg:            cfg,
		DataAggregator: aggregator.NewDataAggregator[string, types.TickerPrices](),
	}, nil
}

// AggregatedData implements the aggregate function for the median price calculation. Specifically, this
// aggregation function aggregates the prices seen by each provider by first converting each price to a
// common ticker and then calculating the median of the converted prices. Prices are converted either
//
//  1. Directly from the base ticker to the target ticker. i.e. I have BTC/USD and I want BTC/USD.
//  2. Using the index price of an asset. i.e. I have BTC/USDT and I want BTC/USD. I can convert
//     BTC/USDT to BTC/USD using the index price of USDT/USD.
//
<<<<<<< HEAD
// The final median price for BTC/USD will be the median of the prices calculated from the above
// calculations.
func (m *MedianAggregator) AggregateFn() types.PriceAggregationFn {
	return func(feedsPerProvider types.AggregatedProviderPrices) types.TickerPrices {
		// Calculate the median price for each price feed.
		feedMedians := median.ComputeMedian()(feedsPerProvider)
		m.logger.Info("calculated median prices for raw price feeds", zap.Int("num_prices", len(feedMedians)))

		for ticker, price := range feedMedians {
			m.logger.Info(
				"got median price",
				zap.String("ticker", ticker.String()),
				zap.String("price", price.String()),
			)
		}

		// Calculate the converted prices for each ticker using the conversion markets.
		aggregatedMedians := m.GetConvertedPrices(feedMedians)
		m.logger.Info("calculated median prices for converted price feeds", zap.Int("num_prices", len(aggregatedMedians)))

		// Replace the median prices for each ticker with the aggregated median prices.
		// This will overwrite the median prices for each ticker with the final aggregated median prices.
		// This is necessary because the conversion markets may not be provided for all tickers.
		for ticker, price := range aggregatedMedians {
			m.logger.Info(
				"replacing median price",
				zap.String("ticker", ticker.String()),
				zap.String("price", price.String()),
			)

			feedMedians[ticker] = price
		}

		return feedMedians
	}
}

// GetConvertedPrices returns the converted prices for each ticker using the provided median
// prices and the conversion markets.
func (m *MedianAggregator) GetConvertedPrices(feedMedians types.TickerPrices) types.TickerPrices {
	// Scale all medians to a common number of decimals. This does not lose precision.
	scaledMedians := make(types.TickerPrices, len(feedMedians))
	for ticker, price := range feedMedians {
		scaledPrice, err := ScaleUpCurrencyPairPrice(ticker.Decimals, price)
		if err != nil {
			m.logger.Error(
				"failed to scale price",
				zap.Error(err),
				zap.String("ticker", ticker.String()),
				zap.Uint64("decimals", ticker.Decimals),
				zap.String("price", price.String()),
			)

			continue
		}

		scaledMedians[ticker] = scaledPrice
	}

	// Determine the final aggregated price for each ticker, specifically only for the tickers
	// that have a set of conversion markets.
	aggregatedMedians := make(types.TickerPrices)
	for tickerStr, paths := range m.cfg.Paths {
		ticker, ok := m.cfg.Tickers[tickerStr]
=======
// The index price cache contains the previously calculated median prices.
func (m *MedianAggregator) AggregateData() {
	cfg := m.GetMarketMap()
	updatedPrices := make(types.TickerPrices)
	for ticker, paths := range cfg.Paths {
		target, ok := cfg.Tickers[ticker]
>>>>>>> 7dcede37
		if !ok {
			m.logger.Error(
				"failed to get ticker; skipping aggregation",
				zap.String("ticker", ticker),
			)

			continue
		}

		// Get the converted prices for set of convertable markets.
		// ex. BTC/USDT * Index USDT/USD = BTC/USD
		//     BTC/USDC * Index USDC/USD = BTC/USD
		convertedPrices := m.CalculateConvertedPrices(
			target,
			paths,
		)

		// We need to have at least the minimum number of providers to calculate the median.
		if len(convertedPrices) < int(target.MinProviderCount) {
			m.logger.Error(
				"insufficient amount of converted prices",
				zap.String("ticker", ticker),
				zap.Int("num_converted_prices", len(convertedPrices)),
				zap.Any("converted_prices", convertedPrices),
				zap.Int("min_provider_count", int(target.MinProviderCount)),
			)

			continue
		}

		// Take the median of the converted prices. This takes the average of the middle two
		// prices if the number of prices is even.
		price := median.CalculateMedian(convertedPrices)
		updatedPrices[target] = price
		m.logger.Info(
			"calculated median price",
			zap.String("ticker", ticker),
			zap.String("price", price.String()),
			zap.Any("converted_prices", convertedPrices),
		)

	}

	// Update the aggregated data. These prices are going to be used as the index prices the
	// next time we calculate prices.
	m.DataAggregator.SetAggregatedData(updatedPrices)
	m.logger.Info("calculated median prices for price feeds", zap.Int("num_prices", len(updatedPrices)))
}

// CalculateConvertedPrices calculates the converted prices for a given set of paths and target ticker.
// The prices utilized are the prices most recently seen by the providers. Each price is within a
// MaxPriceAge window so is safe to use.
func (m *MedianAggregator) CalculateConvertedPrices(
	target mmtypes.Ticker,
	paths mmtypes.Paths,
) []*big.Int {
	m.logger.Debug("calculating converted prices", zap.String("ticker", target.String()))
	if len(paths.Paths) == 0 {
		m.logger.Error(
			"no conversion paths",
			zap.String("ticker", target.String()),
		)

		return nil
	}

	convertedPrices := make([]*big.Int, 0, len(paths.Paths))
	for _, path := range paths.Paths {
		// Calculate the converted price.
		adjustedPrice, err := m.CalculateAdjustedPrice(target, path.Operations)
		if err != nil {
			m.logger.Debug(
				"failed to calculate converted price",
				zap.Error(err),
				zap.String("ticker", target.String()),
				zap.Any("conversions", path),
			)

			continue
		}

		convertedPrices = append(convertedPrices, adjustedPrice)
		m.logger.Debug(
			"calculated converted price",
			zap.String("ticker", target.String()),
			zap.String("price", adjustedPrice.String()),
			zap.Any("conversions", path.Operations),
		)
	}

	return convertedPrices
}

// CalculateAdjustedPrice calculates an adjusted price for a given set of operations (if applicable).
// In particular, this assumes that every operation is either:
//
//  1. A direct conversion from the base ticker to the target ticker i.e. we want BTC/USD and
//     we have BTC/USD from a provider (e.g. Coinbase).
//  2. We need to convert the price of a given asset against the index price of an asset.
//
// In the first case, we can simply return the price of the provider. In the second case, we need
// to adjust the price by the index price of the asset. If the index price is not available, we
// return an error.
func (m *MedianAggregator) CalculateAdjustedPrice(
	target mmtypes.Ticker,
	operations []mmtypes.Operation,
) (*big.Int, error) {
	// Sanity check the number of operations. This should be [1, 2] operations.
	if len(operations) == 0 {
		return nil, fmt.Errorf("no operations")
	} else if len(operations) > mmtypes.MaxConversionOperations {
		return nil, fmt.Errorf("too many operations: %d", len(operations))
	}

	price, err := m.GetProviderPrice(operations[0])
	if err != nil {
		return nil, err
	}

	// If we have a single operation, then we can simply return the price. This implies that
	// we have a direct conversion from the base ticker to the target ticker.
	if len(operations) == 1 {
		return ScaleDownCurrencyPairPrice(target.Decimals, price)
	}

	// If we have more than one operation, then can only adjust the price using the index.
	if operations[1].Provider != mmtypes.IndexPrice {
		return nil, fmt.Errorf("expected index price but got %s", operations[1].Provider)
	}

	adjustableByMarketPrice, err := m.GetProviderPrice(operations[1])
	if err != nil {
		return nil, err
	}

	// Make sure that the price is adjusted by the market price.
	adjustedPrice := big.NewInt(0).Mul(price, adjustableByMarketPrice)
	adjustedPrice = adjustedPrice.Div(adjustedPrice, ScaledOne(ScaledDecimals))

	return ScaleDownCurrencyPairPrice(target.Decimals, adjustedPrice)
}<|MERGE_RESOLUTION|>--- conflicted
+++ resolved
@@ -39,7 +39,7 @@
 	}, nil
 }
 
-// AggregatedData implements the aggregate function for the median price calculation. Specifically, this
+// AggregateData implements the aggregate function for the median price calculation. Specifically, this
 // aggregation function aggregates the prices seen by each provider by first converting each price to a
 // common ticker and then calculating the median of the converted prices. Prices are converted either
 //
@@ -47,79 +47,12 @@
 //  2. Using the index price of an asset. i.e. I have BTC/USDT and I want BTC/USD. I can convert
 //     BTC/USDT to BTC/USD using the index price of USDT/USD.
 //
-<<<<<<< HEAD
-// The final median price for BTC/USD will be the median of the prices calculated from the above
-// calculations.
-func (m *MedianAggregator) AggregateFn() types.PriceAggregationFn {
-	return func(feedsPerProvider types.AggregatedProviderPrices) types.TickerPrices {
-		// Calculate the median price for each price feed.
-		feedMedians := median.ComputeMedian()(feedsPerProvider)
-		m.logger.Info("calculated median prices for raw price feeds", zap.Int("num_prices", len(feedMedians)))
-
-		for ticker, price := range feedMedians {
-			m.logger.Info(
-				"got median price",
-				zap.String("ticker", ticker.String()),
-				zap.String("price", price.String()),
-			)
-		}
-
-		// Calculate the converted prices for each ticker using the conversion markets.
-		aggregatedMedians := m.GetConvertedPrices(feedMedians)
-		m.logger.Info("calculated median prices for converted price feeds", zap.Int("num_prices", len(aggregatedMedians)))
-
-		// Replace the median prices for each ticker with the aggregated median prices.
-		// This will overwrite the median prices for each ticker with the final aggregated median prices.
-		// This is necessary because the conversion markets may not be provided for all tickers.
-		for ticker, price := range aggregatedMedians {
-			m.logger.Info(
-				"replacing median price",
-				zap.String("ticker", ticker.String()),
-				zap.String("price", price.String()),
-			)
-
-			feedMedians[ticker] = price
-		}
-
-		return feedMedians
-	}
-}
-
-// GetConvertedPrices returns the converted prices for each ticker using the provided median
-// prices and the conversion markets.
-func (m *MedianAggregator) GetConvertedPrices(feedMedians types.TickerPrices) types.TickerPrices {
-	// Scale all medians to a common number of decimals. This does not lose precision.
-	scaledMedians := make(types.TickerPrices, len(feedMedians))
-	for ticker, price := range feedMedians {
-		scaledPrice, err := ScaleUpCurrencyPairPrice(ticker.Decimals, price)
-		if err != nil {
-			m.logger.Error(
-				"failed to scale price",
-				zap.Error(err),
-				zap.String("ticker", ticker.String()),
-				zap.Uint64("decimals", ticker.Decimals),
-				zap.String("price", price.String()),
-			)
-
-			continue
-		}
-
-		scaledMedians[ticker] = scaledPrice
-	}
-
-	// Determine the final aggregated price for each ticker, specifically only for the tickers
-	// that have a set of conversion markets.
-	aggregatedMedians := make(types.TickerPrices)
-	for tickerStr, paths := range m.cfg.Paths {
-		ticker, ok := m.cfg.Tickers[tickerStr]
-=======
 // The index price cache contains the previously calculated median prices.
 func (m *MedianAggregator) AggregateData() {
 	cfg := m.GetMarketMap()
 	updatedPrices := make(types.TickerPrices)
 	for ticker, paths := range cfg.Paths {
 		target, ok := cfg.Tickers[ticker]
->>>>>>> 7dcede37
 		if !ok {
 			m.logger.Error(
 				"failed to get ticker; skipping aggregation",
