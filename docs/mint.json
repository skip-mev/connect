--- conflicted
+++ resolved
@@ -40,28 +40,6 @@
   "navigation": [ 
     {
       "group": "General",
-<<<<<<< HEAD
-      "pages": [
-        "introduction"
-      ]
-    },
-    {
-      "group": "Validators",
-      "pages": [
-        "validators/quickstart",
-        "validators/configuration",
-        "validators/advanced-setups",
-        "validators/faq"
-      ]
-    },
-    {
-      "group": "Metrics",
-      "pages": [
-        "metrics/overview",
-        "metrics/setup",
-        "metrics/oracle-reference",
-        "metrics/application-reference"
-=======
       "pages": [
         "introduction"
       ]
@@ -73,7 +51,15 @@
         "validators/advanced-setups",
         "validators/configuration",
         "validators/faq"
->>>>>>> 5fa16ab8
+      ]
+    },
+    {
+      "group": "Metrics",
+      "pages": [
+        "metrics/overview",
+        "metrics/setup",
+        "metrics/oracle-reference",
+        "metrics/application-reference"
       ]
     },
     {
