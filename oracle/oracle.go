--- conflicted
+++ resolved
@@ -30,7 +30,7 @@
 	Stop()
 }
 
-// Oracle implements the core component responsible for fetching exchange rates
+// OracleImpl implements the core component responsible for fetching exchange rates
 // for a given set of currency pairs and determining exchange rates.
 type OracleImpl struct { //nolint
 	// --------------------- General Config --------------------- //
@@ -76,20 +76,8 @@
 // using TWAPs, TVWAPs, etc. When determining final prices, the oracle will utilize the aggregateFn
 // to compute the final price for each currency pair. By default, the oracle will compute the median
 // price across all providers.
-<<<<<<< HEAD
-func New(
-	cfg config.OracleConfig,
-	opts ...Option,
-) (*Oracle, error) {
-	if err := cfg.ValidateBasic(); err != nil {
-		return nil, fmt.Errorf("invalid oracle config: %w", err)
-	}
-
-	o := &Oracle{
-=======
-func New(opts ...OracleOption) (*OracleImpl, error) {
+func New(opts ...Option) (*OracleImpl, error) {
 	o := &OracleImpl{
->>>>>>> 6a974c94
 		closer:  ssync.NewCloser(),
 		logger:  zap.NewNop(),
 		metrics: metrics.NewNopMetrics(),
@@ -262,8 +250,7 @@
 }
 
 // GetPrices returns the aggregate prices from the oracle.
-<<<<<<< HEAD
-func (o *Oracle) GetPrices() map[oracletypes.CurrencyPair]*big.Int {
+func (o *OracleImpl) GetPrices() map[oracletypes.CurrencyPair]*big.Int {
 	prices := o.priceAggregator.GetAggregatedData()
 
 	// set metrics in background
@@ -274,8 +261,4 @@
 	}()
 
 	return prices
-=======
-func (o *OracleImpl) GetPrices() map[oracletypes.CurrencyPair]*big.Int {
-	return o.priceAggregator.GetAggregatedData()
->>>>>>> 6a974c94
 }