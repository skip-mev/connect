--- conflicted
+++ resolved
@@ -43,11 +43,6 @@
 	// ping messages to the server.
 	DefaultPingInterval = 0 * time.Second
 
-<<<<<<< HEAD
-	// DefaultMaxSubscriptionsPerConnection is the default maximum subscriptions
-	// an provider can handle per-connection.  When this value is 0, one connection
-	// will handle
-=======
 	// DefaultMaxReadErrorCount is the default maximum number of read errors that
 	// the provider will tolerate before closing the connection and attempting to
 	// reconnect. This default value utilized by the gorilla/websocket package is
@@ -56,8 +51,8 @@
 	DefaultMaxReadErrorCount = 100
 
 	// DefaultMaxSubscriptionsPerConnection is the default maximum subscriptions
-	// an provider can handle per-connection.
->>>>>>> 26dd9e6e
+	// a provider can handle per-connection.  When this value is 0, one connection
+	// will handle all subscriptions.
 	DefaultMaxSubscriptionsPerConnection = 0
 )
 
@@ -113,13 +108,10 @@
 	// of 0 disables pings.
 	PingInterval time.Duration `mapstructure:"ping_interval" toml:"ping_interval"`
 
-<<<<<<< HEAD
-=======
 	// MaxReadErrorCount is the maximum number of read errors that the provider
 	// will tolerate before closing the connection and attempting to reconnect.
 	MaxReadErrorCount int `mapstructure:"max_read_error_count" toml:"max_read_error_count"`
 
->>>>>>> 26dd9e6e
 	// MaxSubscriptionsPerConnection is the maximum amount of subscriptions that
 	// can be assigned to a single connection for this provider.  The null value (0),
 	// indicates that there is no limit per connection.
@@ -172,13 +164,10 @@
 		return fmt.Errorf("websocket ping interval cannot be negative")
 	}
 
-<<<<<<< HEAD
-=======
 	if c.MaxReadErrorCount < 0 {
 		return fmt.Errorf("websocket max read error count cannot be negative")
 	}
 
->>>>>>> 26dd9e6e
 	if c.MaxSubscriptionsPerConnection < 0 {
 		return fmt.Errorf("websocket max subscriptions per connection cannot be negative")
 	}
