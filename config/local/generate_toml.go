--- conflicted
+++ resolved
@@ -20,11 +20,8 @@
 	"github.com/skip-mev/slinky/providers/websockets/bybit"
 	coinbasews "github.com/skip-mev/slinky/providers/websockets/coinbase"
 	"github.com/skip-mev/slinky/providers/websockets/cryptodotcom"
-<<<<<<< HEAD
 	"github.com/skip-mev/slinky/providers/websockets/gate"
-=======
 	"github.com/skip-mev/slinky/providers/websockets/huobi"
->>>>>>> 8c283f65
 	"github.com/skip-mev/slinky/providers/websockets/kraken"
 	"github.com/skip-mev/slinky/providers/websockets/kucoin"
 	"github.com/skip-mev/slinky/providers/websockets/okx"
@@ -117,15 +114,14 @@
 			Market:    cryptodotcom.DefaultMarketConfig,
 		},
 		{
-<<<<<<< HEAD
 			Name:      gate.Name,
 			WebSocket: gate.DefaultWebSocketConfig,
 			Market:    gate.DefaultMarketConfig,
-=======
+		},
+		{
 			Name:      huobi.Name,
 			WebSocket: huobi.DefaultWebSocketConfig,
 			Market:    huobi.DefaultMarketConfig,
->>>>>>> 8c283f65
 		},
 		{
 			Name:      kraken.Name,
