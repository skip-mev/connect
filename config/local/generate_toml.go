//go:build ignore
// +build ignore

package main

import (
	"flag"
	"fmt"
	"os"
	"time"

	"github.com/BurntSushi/toml"

	"github.com/skip-mev/slinky/oracle/config"
	"github.com/skip-mev/slinky/providers/apis/binance"
	coinbaseapi "github.com/skip-mev/slinky/providers/apis/coinbase"
	"github.com/skip-mev/slinky/providers/apis/coingecko"
	"github.com/skip-mev/slinky/providers/websockets/bitfinex"
	"github.com/skip-mev/slinky/providers/websockets/bitstamp"
	"github.com/skip-mev/slinky/providers/websockets/bybit"
	coinbasews "github.com/skip-mev/slinky/providers/websockets/coinbase"
	"github.com/skip-mev/slinky/providers/websockets/cryptodotcom"
	"github.com/skip-mev/slinky/providers/websockets/gate"
	"github.com/skip-mev/slinky/providers/websockets/huobi"
	"github.com/skip-mev/slinky/providers/websockets/kraken"
	"github.com/skip-mev/slinky/providers/websockets/kucoin"
	"github.com/skip-mev/slinky/providers/websockets/mexc"
	"github.com/skip-mev/slinky/providers/websockets/okx"
	oracletypes "github.com/skip-mev/slinky/x/oracle/types"
)

var oracleCfgPath = flag.String("oracle-config-path", "oracle.toml", "path to write the oracle config file to")

// LocalConfig defines a readable config for local development. Any changes to this
// file should be reflected in oracle.toml. To update the oracle.toml file, run
// `make update-local-config`. This will update any changes to the oracle.toml file
// as they are made to this file.
var LocalConfig = config.OracleConfig{
	// -----------------------------------------------------------	//
	// -----------------Aggregate Market Config-------------------	//
	// -----------------------------------------------------------	//
<<<<<<< HEAD
	CurrencyPairs: []oracletypes.CurrencyPair{
		oracletypes.NewCurrencyPair("BITCOIN", "USD", oracletypes.DefaultDecimals),
		oracletypes.NewCurrencyPair("ETHEREUM", "USD", oracletypes.DefaultDecimals),
		oracletypes.NewCurrencyPair("ATOM", "USD", oracletypes.DefaultDecimals),
		oracletypes.NewCurrencyPair("SOLANA", "USD", oracletypes.DefaultDecimals),
		oracletypes.NewCurrencyPair("CELESTIA", "USD", oracletypes.DefaultDecimals),
		oracletypes.NewCurrencyPair("AVAX", "USD", oracletypes.DefaultDecimals),
		oracletypes.NewCurrencyPair("DYDX", "USD", oracletypes.DefaultDecimals),
		oracletypes.NewCurrencyPair("ETHEREUM", "BITCOIN", oracletypes.DefaultDecimals),
		oracletypes.NewCurrencyPair("OSMOSIS", "USD", oracletypes.DefaultDecimals),
=======
	Market: config.AggregateMarketConfig{
		Feeds: map[string]config.FeedConfig{
			"BITCOIN/USD": {
				CurrencyPair: oracletypes.NewCurrencyPair("BITCOIN", "USD"),
			},
			"ETHEREUM/USD": {
				CurrencyPair: oracletypes.NewCurrencyPair("ETHEREUM", "USD"),
			},
			"ATOM/USD": {
				CurrencyPair: oracletypes.NewCurrencyPair("ATOM", "USD"),
			},
			"SOLANA/USD": {
				CurrencyPair: oracletypes.NewCurrencyPair("SOLANA", "USD"),
			},
			"CELESTIA/USD": {
				CurrencyPair: oracletypes.NewCurrencyPair("CELESTIA", "USD"),
			},
			"AVAX/USD": {
				CurrencyPair: oracletypes.NewCurrencyPair("AVAX", "USD"),
			},
			"DYDX/USD": {
				CurrencyPair: oracletypes.NewCurrencyPair("DYDX", "USD"),
			},
			"ETHEREUM/BITCOIN": {
				CurrencyPair: oracletypes.NewCurrencyPair("ETHEREUM", "BITCOIN"),
			},
			"OSMOSIS/USD": {
				CurrencyPair: oracletypes.NewCurrencyPair("OSMOSIS", "USD"),
			},
		},
		AggregatedFeeds: map[string][][]config.Conversion{
			"BITCOIN/USD": {
				{
					{
						CurrencyPair: oracletypes.NewCurrencyPair("BITCOIN", "USD"),
						Invert:       false,
					},
				},
			},
			"ETHEREUM/USD": {
				{
					{
						CurrencyPair: oracletypes.NewCurrencyPair("ETHEREUM", "USD"),
						Invert:       false,
					},
				},
			},
			"ATOM/USD": {
				{
					{
						CurrencyPair: oracletypes.NewCurrencyPair("ATOM", "USD"),
						Invert:       false,
					},
				},
			},
			"SOLANA/USD": {
				{
					{
						CurrencyPair: oracletypes.NewCurrencyPair("SOLANA", "USD"),
						Invert:       false,
					},
				},
			},
			"CELESTIA/USD": {
				{
					{
						CurrencyPair: oracletypes.NewCurrencyPair("CELESTIA", "USD"),
						Invert:       false,
					},
				},
			},
			"AVAX/USD": {
				{
					{
						CurrencyPair: oracletypes.NewCurrencyPair("AVAX", "USD"),
						Invert:       false,
					},
				},
			},
			"DYDX/USD": {
				{
					{
						CurrencyPair: oracletypes.NewCurrencyPair("DYDX", "USD"),
						Invert:       false,
					},
				},
			},
			"ETHEREUM/BITCOIN": {
				{
					{
						CurrencyPair: oracletypes.NewCurrencyPair("ETHEREUM", "BITCOIN"),
						Invert:       false,
					},
				},
			},
			"OSMOSIS/USD": {
				{
					{
						CurrencyPair: oracletypes.NewCurrencyPair("OSMOSIS", "USD"),
						Invert:       false,
					},
				},
			},
		},
>>>>>>> 01874807
	},
	Production: false,
	// -----------------------------------------------------------	//
	// ----------------------Metrics Config-----------------------	//
	// -----------------------------------------------------------	//
	Metrics: config.MetricsConfig{
		Enabled:                 true,
		PrometheusServerAddress: "0.0.0.0:8002",
	},
	UpdateInterval: 1 * time.Second,
	Providers: []config.ProviderConfig{
		// -----------------------------------------------------------	//
		// ---------------------Start API Providers--------------------	//
		// -----------------------------------------------------------	//
		//
		// NOTE: Some of the provider's are only capable of fetching data for a subset of
		// all currency pairs. Before adding a new market to the oracle, ensure that
		// the provider supports fetching data for the currency pair.
		{
			Name:   binance.Name,
			API:    binance.DefaultUSAPIConfig,
			Market: binance.DefaultMarketConfig,
		},
		{
			Name:   coinbaseapi.Name,
			API:    coinbaseapi.DefaultAPIConfig,
			Market: coinbaseapi.DefaultMarketConfig,
		},
		{
			Name:   coingecko.Name,
			API:    coingecko.DefaultAPIConfig,
			Market: coingecko.DefaultMarketConfig,
		},
		// -----------------------------------------------------------	//
		// ---------------------Start WebSocket Providers--------------	//
		// -----------------------------------------------------------	//
		//
		// NOTE: Some of the provider's are only capable of fetching data for a subset of
		// all currency pairs. Before adding a new market to the oracle, ensure that
		// the provider supports fetching data for the currency pair.
		{
			Name:      bitfinex.Name,
			WebSocket: bitfinex.DefaultWebSocketConfig,
			Market:    bitfinex.DefaultMarketConfig,
		},
		{
			Name:      bitstamp.Name,
			WebSocket: bitstamp.DefaultWebSocketConfig,
			Market:    bitstamp.DefaultMarketConfig,
		},
		{
			Name:      bybit.Name,
			WebSocket: bybit.DefaultWebSocketConfig,
			Market:    bybit.DefaultMarketConfig,
		},
		{
			Name:      coinbasews.Name,
			WebSocket: coinbasews.DefaultWebSocketConfig,
			Market:    coinbasews.DefaultMarketConfig,
		},
		{
			Name:      cryptodotcom.Name,
			WebSocket: cryptodotcom.DefaultWebSocketConfig,
			Market:    cryptodotcom.DefaultMarketConfig,
		},
		{
			Name:      gate.Name,
			WebSocket: gate.DefaultWebSocketConfig,
			Market:    gate.DefaultMarketConfig,
		},
		{
			Name:      huobi.Name,
			WebSocket: huobi.DefaultWebSocketConfig,
			Market:    huobi.DefaultMarketConfig,
		},
		{
			Name:      kraken.Name,
			WebSocket: kraken.DefaultWebSocketConfig,
			Market:    kraken.DefaultMarketConfig,
		},
		{
			Name:      kucoin.Name,
			WebSocket: kucoin.DefaultWebSocketConfig,
			API:       kucoin.DefaultAPIConfig,
			Market:    kucoin.DefaultMarketConfig,
		},
		{
			Name:      mexc.Name,
			WebSocket: mexc.DefaultWebSocketConfig,
			Market:    mexc.DefaultMarketConfig,
		},
		{
			Name:      okx.Name,
			WebSocket: okx.DefaultWebSocketConfig,
			Market:    okx.DefaultMarketConfig,
		},
	},
}

// main executes a simple script that encodes the local config file to the local
// directory.
func main() {
	flag.Parse()

	// Open the local config file. This will overwrite any changes made to the
	// local config file.
	f, err := os.Create(*oracleCfgPath)
	if err != nil {
		fmt.Fprintf(os.Stderr, "error creating local config file: %v\n", err)
	}
	defer f.Close()

	// Encode the local config file.
	encoder := toml.NewEncoder(f)
	if err := encoder.Encode(LocalConfig); err != nil {
		panic(err)
	}
}<|MERGE_RESOLUTION|>--- conflicted
+++ resolved
@@ -39,53 +39,41 @@
 	// -----------------------------------------------------------	//
 	// -----------------Aggregate Market Config-------------------	//
 	// -----------------------------------------------------------	//
-<<<<<<< HEAD
-	CurrencyPairs: []oracletypes.CurrencyPair{
-		oracletypes.NewCurrencyPair("BITCOIN", "USD", oracletypes.DefaultDecimals),
-		oracletypes.NewCurrencyPair("ETHEREUM", "USD", oracletypes.DefaultDecimals),
-		oracletypes.NewCurrencyPair("ATOM", "USD", oracletypes.DefaultDecimals),
-		oracletypes.NewCurrencyPair("SOLANA", "USD", oracletypes.DefaultDecimals),
-		oracletypes.NewCurrencyPair("CELESTIA", "USD", oracletypes.DefaultDecimals),
-		oracletypes.NewCurrencyPair("AVAX", "USD", oracletypes.DefaultDecimals),
-		oracletypes.NewCurrencyPair("DYDX", "USD", oracletypes.DefaultDecimals),
-		oracletypes.NewCurrencyPair("ETHEREUM", "BITCOIN", oracletypes.DefaultDecimals),
-		oracletypes.NewCurrencyPair("OSMOSIS", "USD", oracletypes.DefaultDecimals),
-=======
 	Market: config.AggregateMarketConfig{
 		Feeds: map[string]config.FeedConfig{
 			"BITCOIN/USD": {
-				CurrencyPair: oracletypes.NewCurrencyPair("BITCOIN", "USD"),
+				CurrencyPair: oracletypes.NewCurrencyPair("BITCOIN", "USD", oracletypes.DefaultDecimals),
 			},
 			"ETHEREUM/USD": {
-				CurrencyPair: oracletypes.NewCurrencyPair("ETHEREUM", "USD"),
+				CurrencyPair: oracletypes.NewCurrencyPair("ETHEREUM", "USD", oracletypes.DefaultDecimals),
 			},
 			"ATOM/USD": {
-				CurrencyPair: oracletypes.NewCurrencyPair("ATOM", "USD"),
+				CurrencyPair: oracletypes.NewCurrencyPair("ATOM", "USD", oracletypes.DefaultDecimals),
 			},
 			"SOLANA/USD": {
-				CurrencyPair: oracletypes.NewCurrencyPair("SOLANA", "USD"),
+				CurrencyPair: oracletypes.NewCurrencyPair("SOLANA", "USD", oracletypes.DefaultDecimals),
 			},
 			"CELESTIA/USD": {
-				CurrencyPair: oracletypes.NewCurrencyPair("CELESTIA", "USD"),
+				CurrencyPair: oracletypes.NewCurrencyPair("CELESTIA", "USD", oracletypes.DefaultDecimals),
 			},
 			"AVAX/USD": {
-				CurrencyPair: oracletypes.NewCurrencyPair("AVAX", "USD"),
+				CurrencyPair: oracletypes.NewCurrencyPair("AVAX", "USD", oracletypes.DefaultDecimals),
 			},
 			"DYDX/USD": {
-				CurrencyPair: oracletypes.NewCurrencyPair("DYDX", "USD"),
+				CurrencyPair: oracletypes.NewCurrencyPair("DYDX", "USD", oracletypes.DefaultDecimals),
 			},
 			"ETHEREUM/BITCOIN": {
-				CurrencyPair: oracletypes.NewCurrencyPair("ETHEREUM", "BITCOIN"),
+				CurrencyPair: oracletypes.NewCurrencyPair("ETHEREUM", "BITCOIN", oracletypes.DefaultDecimals),
 			},
 			"OSMOSIS/USD": {
-				CurrencyPair: oracletypes.NewCurrencyPair("OSMOSIS", "USD"),
+				CurrencyPair: oracletypes.NewCurrencyPair("OSMOSIS", "USD", oracletypes.DefaultDecimals),
 			},
 		},
 		AggregatedFeeds: map[string][][]config.Conversion{
 			"BITCOIN/USD": {
 				{
 					{
-						CurrencyPair: oracletypes.NewCurrencyPair("BITCOIN", "USD"),
+						CurrencyPair: oracletypes.NewCurrencyPair("BITCOIN", "USD", oracletypes.DefaultDecimals),
 						Invert:       false,
 					},
 				},
@@ -93,7 +81,7 @@
 			"ETHEREUM/USD": {
 				{
 					{
-						CurrencyPair: oracletypes.NewCurrencyPair("ETHEREUM", "USD"),
+						CurrencyPair: oracletypes.NewCurrencyPair("ETHEREUM", "USD", oracletypes.DefaultDecimals),
 						Invert:       false,
 					},
 				},
@@ -101,7 +89,7 @@
 			"ATOM/USD": {
 				{
 					{
-						CurrencyPair: oracletypes.NewCurrencyPair("ATOM", "USD"),
+						CurrencyPair: oracletypes.NewCurrencyPair("ATOM", "USD", oracletypes.DefaultDecimals),
 						Invert:       false,
 					},
 				},
@@ -109,7 +97,7 @@
 			"SOLANA/USD": {
 				{
 					{
-						CurrencyPair: oracletypes.NewCurrencyPair("SOLANA", "USD"),
+						CurrencyPair: oracletypes.NewCurrencyPair("SOLANA", "USD", oracletypes.DefaultDecimals),
 						Invert:       false,
 					},
 				},
@@ -117,7 +105,7 @@
 			"CELESTIA/USD": {
 				{
 					{
-						CurrencyPair: oracletypes.NewCurrencyPair("CELESTIA", "USD"),
+						CurrencyPair: oracletypes.NewCurrencyPair("CELESTIA", "USD", oracletypes.DefaultDecimals),
 						Invert:       false,
 					},
 				},
@@ -125,7 +113,7 @@
 			"AVAX/USD": {
 				{
 					{
-						CurrencyPair: oracletypes.NewCurrencyPair("AVAX", "USD"),
+						CurrencyPair: oracletypes.NewCurrencyPair("AVAX", "USD", oracletypes.DefaultDecimals),
 						Invert:       false,
 					},
 				},
@@ -133,7 +121,7 @@
 			"DYDX/USD": {
 				{
 					{
-						CurrencyPair: oracletypes.NewCurrencyPair("DYDX", "USD"),
+						CurrencyPair: oracletypes.NewCurrencyPair("DYDX", "USD", oracletypes.DefaultDecimals),
 						Invert:       false,
 					},
 				},
@@ -141,7 +129,7 @@
 			"ETHEREUM/BITCOIN": {
 				{
 					{
-						CurrencyPair: oracletypes.NewCurrencyPair("ETHEREUM", "BITCOIN"),
+						CurrencyPair: oracletypes.NewCurrencyPair("ETHEREUM", "BITCOIN", oracletypes.DefaultDecimals),
 						Invert:       false,
 					},
 				},
@@ -149,13 +137,12 @@
 			"OSMOSIS/USD": {
 				{
 					{
-						CurrencyPair: oracletypes.NewCurrencyPair("OSMOSIS", "USD"),
-						Invert:       false,
-					},
-				},
-			},
-		},
->>>>>>> 01874807
+						CurrencyPair: oracletypes.NewCurrencyPair("OSMOSIS", "USD", oracletypes.DefaultDecimals),
+						Invert:       false,
+					},
+				},
+			},
+		},
 	},
 	Production: false,
 	// -----------------------------------------------------------	//
