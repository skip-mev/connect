--- conflicted
+++ resolved
@@ -599,1302 +599,775 @@
     "ATOM/USD": {
       "providers": [
         {
-<<<<<<< HEAD
-=======
-          "name": "kraken",
-          "off_chain_ticker": "ATOM/USD"
-        },
-        {
->>>>>>> ea119339
+          "name": "coinbase",
+          "off_chain_ticker": "ATOM-USD"
+        },
+        {
           "name": "coingecko",
           "off_chain_ticker": "cosmos/usd"
         },
         {
-<<<<<<< HEAD
+          "name": "crypto_dot_com",
+          "off_chain_ticker": "ATOMUSD-PERP"
+        },
+        {
+          "name": "okx",
+          "off_chain_ticker": "ATOM-USD"
+        },
+        {
           "name": "coinbase_websocket",
           "off_chain_ticker": "ATOM-USD"
         },
         {
           "name": "kraken",
           "off_chain_ticker": "ATOM/USD"
-=======
-          "name": "coinbase",
-          "off_chain_ticker": "ATOM-USD"
->>>>>>> ea119339
-        },
-        {
-          "name": "coinbase",
-          "off_chain_ticker": "ATOM-USD"
-        },
-        {
-          "name": "crypto_dot_com",
-          "off_chain_ticker": "ATOMUSD-PERP"
-        },
-        {
-          "name": "okx",
-          "off_chain_ticker": "ATOM-USD"
         }
       ]
     },
     "ATOM/USDC": {
       "providers": [
+        {
+          "name": "coinbase",
+          "off_chain_ticker": "ATOM-USDC"
+        },
         {
           "name": "kucoin",
           "off_chain_ticker": "ATOM-USDC"
-<<<<<<< HEAD
+        },
+        {
+          "name": "okx",
+          "off_chain_ticker": "ATOM-USDC"
         },
         {
           "name": "mexc",
           "off_chain_ticker": "ATOMUSDC"
-        },
-        {
-          "name": "coinbase_websocket",
-          "off_chain_ticker": "ATOM-USDC"
-        },
-        {
-=======
-        },
-        {
->>>>>>> ea119339
-          "name": "coinbase",
-          "off_chain_ticker": "ATOM-USDC"
-        },
-        {
-<<<<<<< HEAD
-=======
-          "name": "mexc",
-          "off_chain_ticker": "ATOMUSDC"
-        },
-        {
->>>>>>> ea119339
-          "name": "okx",
-          "off_chain_ticker": "ATOM-USDC"
         }
       ]
     },
     "ATOM/USDT": {
       "providers": [
         {
-<<<<<<< HEAD
+          "name": "coinbase",
+          "off_chain_ticker": "ATOM-USDT"
+        },
+        {
+          "name": "bybit",
+          "off_chain_ticker": "ATOMUSDT"
+        },
+        {
+          "name": "crypto_dot_com",
+          "off_chain_ticker": "ATOM_USDT"
+        },
+        {
           "name": "kucoin",
           "off_chain_ticker": "ATOM-USDT"
         },
         {
+          "name": "okx",
+          "off_chain_ticker": "ATOM-USDT"
+        },
+        {
+          "name": "binance",
+          "off_chain_ticker": "ATOMUSDT"
+        },
+        {
+          "name": "coinbase_websocket",
+          "off_chain_ticker": "ATOM-USDT"
+        },
+        {
+          "name": "gate.io",
+          "off_chain_ticker": "ATOM_USDT"
+        },
+        {
+          "name": "huobi",
+          "off_chain_ticker": "atomusdt"
+        },
+        {
           "name": "mexc",
           "off_chain_ticker": "ATOMUSDT"
-        },
-        {
-          "name": "coinbase_websocket",
-          "off_chain_ticker": "ATOM-USDT"
-        },
-        {
-          "name": "gate.io",
-          "off_chain_ticker": "ATOM_USDT"
-=======
-          "name": "bybit",
-          "off_chain_ticker": "ATOMUSDT"
-        },
-        {
-          "name": "huobi",
-          "off_chain_ticker": "atomusdt"
-        },
-        {
-          "name": "kucoin",
-          "off_chain_ticker": "ATOM-USDT"
-        },
-        {
-          "name": "binance",
-          "off_chain_ticker": "ATOMUSDT"
-        },
-        {
-          "name": "coinbase",
-          "off_chain_ticker": "ATOM-USDT"
->>>>>>> ea119339
-        },
-        {
-          "name": "huobi",
-          "off_chain_ticker": "atomusdt"
-        },
-        {
-<<<<<<< HEAD
-          "name": "binance",
-          "off_chain_ticker": "ATOMUSDT"
-        },
-        {
-          "name": "coinbase",
-          "off_chain_ticker": "ATOM-USDT"
-=======
-          "name": "crypto_dot_com",
-          "off_chain_ticker": "ATOM_USDT"
-        },
-        {
-          "name": "gate.io",
-          "off_chain_ticker": "ATOM_USDT"
->>>>>>> ea119339
-        },
-        {
-          "name": "mexc",
-          "off_chain_ticker": "ATOMUSDT"
-        },
-        {
-<<<<<<< HEAD
-          "name": "bybit",
-          "off_chain_ticker": "ATOMUSDT"
-        },
-        {
-=======
->>>>>>> ea119339
-          "name": "okx",
-          "off_chain_ticker": "ATOM-USDT"
         }
       ]
     },
     "AVAX/USD": {
       "providers": [
         {
-<<<<<<< HEAD
+          "name": "coinbase",
+          "off_chain_ticker": "AVAX-USD"
+        },
+        {
+          "name": "crypto_dot_com",
+          "off_chain_ticker": "AVAXUSD-PERP"
+        },
+        {
+          "name": "okx",
+          "off_chain_ticker": "AVAX-USD"
+        },
+        {
+          "name": "bitstamp",
+          "off_chain_ticker": "avaxusd"
+        },
+        {
           "name": "coinbase_websocket",
           "off_chain_ticker": "AVAX-USD"
         },
         {
-=======
->>>>>>> ea119339
           "name": "kraken",
           "off_chain_ticker": "AVAX/USD"
-        },
-        {
-          "name": "coinbase",
-          "off_chain_ticker": "AVAX-USD"
-        },
-        {
-          "name": "crypto_dot_com",
-          "off_chain_ticker": "AVAXUSD-PERP"
-        },
-        {
-          "name": "okx",
-          "off_chain_ticker": "AVAX-USD"
-        },
-        {
-          "name": "crypto_dot_com",
-          "off_chain_ticker": "AVAXUSD-PERP"
-        },
-        {
-          "name": "bitstamp",
-          "off_chain_ticker": "avaxusd"
-<<<<<<< HEAD
-=======
-        },
-        {
-          "name": "okx",
-          "off_chain_ticker": "AVAX-USD"
->>>>>>> ea119339
         }
       ]
     },
     "AVAX/USDC": {
       "providers": [
         {
-<<<<<<< HEAD
+          "name": "coinbase",
+          "off_chain_ticker": "AVAX-USDC"
+        },
+        {
+          "name": "bybit",
+          "off_chain_ticker": "AVAXUSDC"
+        },
+        {
           "name": "kucoin",
           "off_chain_ticker": "AVAX-USDC"
         },
         {
-          "name": "mexc",
-=======
-          "name": "bybit",
->>>>>>> ea119339
-          "off_chain_ticker": "AVAXUSDC"
-        },
-        {
-          "name": "coinbase_websocket",
+          "name": "okx",
           "off_chain_ticker": "AVAX-USDC"
-        },
-        {
-          "name": "coinbase",
-          "off_chain_ticker": "AVAX-USDC"
-<<<<<<< HEAD
-        },
-        {
-          "name": "bybit",
-          "off_chain_ticker": "AVAXUSDC"
-        },
-        {
-=======
         },
         {
           "name": "mexc",
           "off_chain_ticker": "AVAXUSDC"
-        },
-        {
->>>>>>> ea119339
-          "name": "okx",
-          "off_chain_ticker": "AVAX-USDC"
         }
       ]
     },
     "AVAX/USDT": {
       "providers": [
         {
-<<<<<<< HEAD
+          "name": "coinbase",
+          "off_chain_ticker": "AVAX-USDT"
+        },
+        {
+          "name": "bybit",
+          "off_chain_ticker": "AVAXUSDT"
+        },
+        {
+          "name": "crypto_dot_com",
+          "off_chain_ticker": "AVAX_USDT"
+        },
+        {
           "name": "kucoin",
           "off_chain_ticker": "AVAX-USDT"
         },
         {
+          "name": "okx",
+          "off_chain_ticker": "AVAX-USDT"
+        },
+        {
+          "name": "binance",
+          "off_chain_ticker": "AVAXUSDT"
+        },
+        {
+          "name": "coinbase_websocket",
+          "off_chain_ticker": "AVAX-USDT"
+        },
+        {
+          "name": "gate.io",
+          "off_chain_ticker": "AVAX_USDT"
+        },
+        {
+          "name": "huobi",
+          "off_chain_ticker": "avaxusdt"
+        },
+        {
+          "name": "kraken",
+          "off_chain_ticker": "AVAX/USDT"
+        },
+        {
           "name": "mexc",
           "off_chain_ticker": "AVAXUSDT"
-        },
-        {
-          "name": "coinbase_websocket",
-          "off_chain_ticker": "AVAX-USDT"
-=======
-          "name": "bybit",
-          "off_chain_ticker": "AVAXUSDT"
->>>>>>> ea119339
-        },
-        {
-          "name": "huobi",
-          "off_chain_ticker": "avaxusdt"
-        },
-        {
-          "name": "kraken",
-          "off_chain_ticker": "AVAX/USDT"
-        },
-        {
-<<<<<<< HEAD
-          "name": "huobi",
-          "off_chain_ticker": "avaxusdt"
-=======
-          "name": "kucoin",
-          "off_chain_ticker": "AVAX-USDT"
-        },
-        {
-          "name": "binance",
-          "off_chain_ticker": "AVAXUSDT"
-        },
-        {
-          "name": "coinbase",
-          "off_chain_ticker": "AVAX-USDT"
->>>>>>> ea119339
-        },
-        {
-          "name": "kraken",
-          "off_chain_ticker": "AVAX/USDT"
-        },
-        {
-<<<<<<< HEAD
-          "name": "binance",
-          "off_chain_ticker": "AVAXUSDT"
-        },
-        {
-          "name": "coinbase",
-          "off_chain_ticker": "AVAX-USDT"
-=======
-          "name": "crypto_dot_com",
-          "off_chain_ticker": "AVAX_USDT"
-        },
-        {
-          "name": "gate.io",
-          "off_chain_ticker": "AVAX_USDT"
->>>>>>> ea119339
-        },
-        {
-          "name": "mexc",
-          "off_chain_ticker": "AVAXUSDT"
-        },
-        {
-<<<<<<< HEAD
-          "name": "bybit",
-          "off_chain_ticker": "AVAXUSDT"
-        },
-        {
-=======
->>>>>>> ea119339
-          "name": "okx",
-          "off_chain_ticker": "AVAX-USDT"
         }
       ]
     },
     "BTC/USD": {
       "providers": [
         {
-<<<<<<< HEAD
+          "name": "coinbase",
+          "off_chain_ticker": "BTC-USD"
+        },
+        {
           "name": "coingecko",
           "off_chain_ticker": "bitcoin/usd"
         },
         {
+          "name": "bitfinex",
+          "off_chain_ticker": "BTCUSD"
+        },
+        {
+          "name": "crypto_dot_com",
+          "off_chain_ticker": "BTCUSD-PERP"
+        },
+        {
+          "name": "okx",
+          "off_chain_ticker": "BTC-USD"
+        },
+        {
+          "name": "bitstamp",
+          "off_chain_ticker": "btcusd"
+        },
+        {
           "name": "coinbase_websocket",
           "off_chain_ticker": "BTC-USD"
-=======
-          "name": "bitfinex",
-          "off_chain_ticker": "BTCUSD"
->>>>>>> ea119339
         },
         {
           "name": "kraken",
           "off_chain_ticker": "XBT/USD"
-        },
-        {
-<<<<<<< HEAD
-=======
-          "name": "coingecko",
-          "off_chain_ticker": "bitcoin/usd"
-        },
-        {
->>>>>>> ea119339
-          "name": "coinbase",
-          "off_chain_ticker": "BTC-USD"
-        },
-        {
-          "name": "bitfinex",
-          "off_chain_ticker": "BTCUSD"
-        },
-        {
-          "name": "crypto_dot_com",
-          "off_chain_ticker": "BTCUSD-PERP"
-        },
-        {
-          "name": "okx",
-          "off_chain_ticker": "BTC-USD"
-        },
-        {
-          "name": "crypto_dot_com",
-          "off_chain_ticker": "BTCUSD-PERP"
-        },
-        {
-          "name": "bitstamp",
-          "off_chain_ticker": "btcusd"
-<<<<<<< HEAD
-=======
-        },
-        {
-          "name": "okx",
-          "off_chain_ticker": "BTC-USD"
->>>>>>> ea119339
         }
       ]
     },
     "BTC/USDC": {
       "providers": [
         {
-<<<<<<< HEAD
+          "name": "coinbase",
+          "off_chain_ticker": "BTC-USDC"
+        },
+        {
+          "name": "bybit",
+          "off_chain_ticker": "BTCUSDC"
+        },
+        {
           "name": "kucoin",
           "off_chain_ticker": "BTC-USDC"
         },
         {
+          "name": "okx",
+          "off_chain_ticker": "BTC-USDC"
+        },
+        {
+          "name": "binance",
+          "off_chain_ticker": "BTCUSDC"
+        },
+        {
+          "name": "bitstamp",
+          "off_chain_ticker": "btcusdc"
+        },
+        {
+          "name": "huobi",
+          "off_chain_ticker": "btcusdc"
+        },
+        {
+          "name": "kraken",
+          "off_chain_ticker": "XBT/USDC"
+        },
+        {
           "name": "mexc",
           "off_chain_ticker": "BTCUSDC"
-        },
-        {
-          "name": "coinbase_websocket",
-          "off_chain_ticker": "BTC-USDC"
-        },
-        {
-          "name": "huobi",
-          "off_chain_ticker": "btcusdc"
-        },
-        {
-          "name": "kraken",
-          "off_chain_ticker": "XBT/USDC"
-=======
+        }
+      ]
+    },
+    "BTC/USDT": {
+      "providers": [
+        {
+          "name": "coinbase",
+          "off_chain_ticker": "BTC-USDT"
+        },
+        {
           "name": "bybit",
-          "off_chain_ticker": "BTCUSDC"
-        },
-        {
-          "name": "huobi",
-          "off_chain_ticker": "btcusdc"
-        },
-        {
-          "name": "kraken",
-          "off_chain_ticker": "XBT/USDC"
-        },
-        {
-          "name": "kucoin",
-          "off_chain_ticker": "BTC-USDC"
->>>>>>> ea119339
-        },
-        {
-          "name": "binance",
-          "off_chain_ticker": "BTCUSDC"
-        },
-        {
-          "name": "coinbase",
-          "off_chain_ticker": "BTC-USDC"
-<<<<<<< HEAD
-        },
-        {
-          "name": "bybit",
-          "off_chain_ticker": "BTCUSDC"
-=======
->>>>>>> ea119339
-        },
-        {
-          "name": "okx",
-          "off_chain_ticker": "BTC-USDC"
-        },
-        {
-<<<<<<< HEAD
-          "name": "bitstamp",
-          "off_chain_ticker": "btcusdc"
-=======
-          "name": "mexc",
-          "off_chain_ticker": "BTCUSDC"
-        },
-        {
-          "name": "okx",
-          "off_chain_ticker": "BTC-USDC"
->>>>>>> ea119339
-        }
-      ]
-    },
-    "BTC/USDT": {
-      "providers": [
-        {
-<<<<<<< HEAD
+          "off_chain_ticker": "BTCUSDT"
+        },
+        {
+          "name": "crypto_dot_com",
+          "off_chain_ticker": "BTC_USDT"
+        },
+        {
           "name": "kucoin",
           "off_chain_ticker": "BTC-USDT"
         },
         {
+          "name": "okx",
+          "off_chain_ticker": "BTC-USDT"
+        },
+        {
+          "name": "binance",
+          "off_chain_ticker": "BTCUSDT"
+        },
+        {
+          "name": "bitstamp",
+          "off_chain_ticker": "btcusdt"
+        },
+        {
+          "name": "coinbase_websocket",
+          "off_chain_ticker": "BTC-USDT"
+        },
+        {
+          "name": "gate.io",
+          "off_chain_ticker": "BTC_USDT"
+        },
+        {
+          "name": "huobi",
+          "off_chain_ticker": "btcusdt"
+        },
+        {
+          "name": "kraken",
+          "off_chain_ticker": "XBT/USDT"
+        },
+        {
           "name": "mexc",
           "off_chain_ticker": "BTCUSDT"
-        },
-        {
-          "name": "coinbase_websocket",
-          "off_chain_ticker": "BTC-USDT"
-        },
-        {
-          "name": "gate.io",
-          "off_chain_ticker": "BTC_USDT"
-        },
-        {
-          "name": "huobi",
-          "off_chain_ticker": "btcusdt"
-        },
-        {
-          "name": "kraken",
-          "off_chain_ticker": "XBT/USDT"
-=======
-          "name": "bybit",
-          "off_chain_ticker": "BTCUSDT"
-        },
-        {
-          "name": "huobi",
-          "off_chain_ticker": "btcusdt"
-        },
-        {
-          "name": "kraken",
-          "off_chain_ticker": "XBT/USDT"
-        },
-        {
-          "name": "kucoin",
-          "off_chain_ticker": "BTC-USDT"
-        },
-        {
-          "name": "binance",
-          "off_chain_ticker": "BTCUSDT"
-        },
-        {
-          "name": "coinbase",
-          "off_chain_ticker": "BTC-USDT"
-        },
-        {
-          "name": "coinbase_websocket",
-          "off_chain_ticker": "BTC-USDT"
->>>>>>> ea119339
-        },
-        {
-          "name": "crypto_dot_com",
-          "off_chain_ticker": "BTC_USDT"
-        },
-        {
-          "name": "coinbase",
-          "off_chain_ticker": "BTC-USDT"
-        },
-        {
-          "name": "gate.io",
-          "off_chain_ticker": "BTC_USDT"
-        },
-        {
-<<<<<<< HEAD
-          "name": "bybit",
-=======
-          "name": "mexc",
->>>>>>> ea119339
-          "off_chain_ticker": "BTCUSDT"
-        },
-        {
-          "name": "okx",
-          "off_chain_ticker": "BTC-USDT"
-<<<<<<< HEAD
-        },
-        {
-          "name": "bitstamp",
-          "off_chain_ticker": "btcusdt"
-=======
->>>>>>> ea119339
         }
       ]
     },
     "DYDX/USD": {
       "providers": [
         {
-<<<<<<< HEAD
-=======
-          "name": "kraken",
-          "off_chain_ticker": "DYDX/USD"
-        },
-        {
->>>>>>> ea119339
+          "name": "coinbase",
+          "off_chain_ticker": "DYDX-USD"
+        },
+        {
           "name": "coingecko",
           "off_chain_ticker": "dydx-chain/usd"
         },
         {
-<<<<<<< HEAD
-          "name": "coinbase_websocket",
+          "name": "crypto_dot_com",
+          "off_chain_ticker": "DYDXUSD-PERP"
+        },
+        {
+          "name": "okx",
           "off_chain_ticker": "DYDX-USD"
         },
         {
           "name": "kraken",
           "off_chain_ticker": "DYDX/USD"
-        },
-        {
-          "name": "coinbase",
-          "off_chain_ticker": "DYDX-USD"
-        },
-        {
-          "name": "crypto_dot_com",
-          "off_chain_ticker": "DYDXUSD-PERP"
-        },
-        {
-          "name": "okx",
-          "off_chain_ticker": "DYDX-USD"
-=======
-          "name": "coinbase",
-          "off_chain_ticker": "DYDX-USD"
-        },
-        {
-          "name": "crypto_dot_com",
-          "off_chain_ticker": "DYDXUSD-PERP"
-        },
-        {
-          "name": "okx",
-          "off_chain_ticker": "DYDX-USD"
->>>>>>> ea119339
         }
       ]
     },
     "DYDX/USDC": {
       "providers": [
         {
-          "name": "coinbase_websocket",
+          "name": "coinbase",
           "off_chain_ticker": "DYDX-USDC"
-<<<<<<< HEAD
-        },
-        {
-          "name": "coinbase",
-          "off_chain_ticker": "DYDX-USDC"
-=======
->>>>>>> ea119339
         }
       ]
     },
     "DYDX/USDT": {
       "providers": [
         {
-<<<<<<< HEAD
+          "name": "coinbase",
+          "off_chain_ticker": "DYDX-USDT"
+        },
+        {
+          "name": "bybit",
+          "off_chain_ticker": "DYDXUSDT"
+        },
+        {
+          "name": "crypto_dot_com",
+          "off_chain_ticker": "DYDX_USDT"
+        },
+        {
           "name": "kucoin",
           "off_chain_ticker": "DYDX-USDT"
         },
         {
-          "name": "coinbase_websocket",
+          "name": "okx",
           "off_chain_ticker": "DYDX-USDT"
-=======
-          "name": "bybit",
-          "off_chain_ticker": "DYDXUSDT"
->>>>>>> ea119339
+        },
+        {
+          "name": "gate.io",
+          "off_chain_ticker": "DYDX_USDT"
         },
         {
           "name": "huobi",
           "off_chain_ticker": "dydxusdt"
-        },
-        {
-<<<<<<< HEAD
-          "name": "huobi",
-          "off_chain_ticker": "dydxusdt"
-        },
-        {
-          "name": "coinbase",
-          "off_chain_ticker": "DYDX-USDT"
-=======
-          "name": "kucoin",
-          "off_chain_ticker": "DYDX-USDT"
-        },
-        {
-          "name": "coinbase",
-          "off_chain_ticker": "DYDX-USDT"
-        },
-        {
-          "name": "crypto_dot_com",
-          "off_chain_ticker": "DYDX_USDT"
->>>>>>> ea119339
-        },
-        {
-          "name": "gate.io",
-          "off_chain_ticker": "DYDX_USDT"
-        },
-        {
-<<<<<<< HEAD
-          "name": "bybit",
-          "off_chain_ticker": "DYDXUSDT"
-        },
-        {
-=======
->>>>>>> ea119339
-          "name": "okx",
-          "off_chain_ticker": "DYDX-USDT"
         }
       ]
     },
     "ETH/BTC": {
       "providers": [
         {
-<<<<<<< HEAD
+          "name": "coinbase",
+          "off_chain_ticker": "ETH-BTC"
+        },
+        {
+          "name": "coingecko",
+          "off_chain_ticker": "ethereum/btc"
+        },
+        {
+          "name": "bitfinex",
+          "off_chain_ticker": "ETHBTC"
+        },
+        {
+          "name": "crypto_dot_com",
+          "off_chain_ticker": "ETH_BTC"
+        },
+        {
           "name": "kucoin",
           "off_chain_ticker": "ETH-BTC"
         },
         {
+          "name": "okx",
+          "off_chain_ticker": "ETH-BTC"
+        },
+        {
+          "name": "binance",
+          "off_chain_ticker": "ETHBTC"
+        },
+        {
+          "name": "bitstamp",
+          "off_chain_ticker": "ethbtc"
+        },
+        {
+          "name": "coinbase_websocket",
+          "off_chain_ticker": "ETH-BTC"
+        },
+        {
+          "name": "gate.io",
+          "off_chain_ticker": "ETH_BTC"
+        },
+        {
+          "name": "huobi",
+          "off_chain_ticker": "ethbtc"
+        },
+        {
+          "name": "kraken",
+          "off_chain_ticker": "ETH/XBT"
+        },
+        {
           "name": "mexc",
           "off_chain_ticker": "ETHBTC"
-        },
-        {
-          "name": "coingecko",
-          "off_chain_ticker": "ethereum/btc"
-        },
-        {
-          "name": "coinbase_websocket",
-          "off_chain_ticker": "ETH-BTC"
-=======
-          "name": "bitfinex",
-          "off_chain_ticker": "ETHBTC"
-        },
-        {
-          "name": "huobi",
-          "off_chain_ticker": "ethbtc"
->>>>>>> ea119339
-        },
-        {
-          "name": "kraken",
-          "off_chain_ticker": "ETH/XBT"
-        },
-        {
-<<<<<<< HEAD
-          "name": "huobi",
-          "off_chain_ticker": "ethbtc"
-        },
-        {
-          "name": "kraken",
-          "off_chain_ticker": "ETH/XBT"
-        },
-        {
-          "name": "binance",
-          "off_chain_ticker": "ETHBTC"
-        },
-        {
-          "name": "coinbase",
-          "off_chain_ticker": "ETH-BTC"
-=======
-          "name": "kucoin",
-          "off_chain_ticker": "ETH-BTC"
-        },
-        {
-          "name": "binance",
-          "off_chain_ticker": "ETHBTC"
-        },
-        {
-          "name": "coingecko",
-          "off_chain_ticker": "ethereum/btc"
-        },
-        {
-          "name": "coinbase",
-          "off_chain_ticker": "ETH-BTC"
-        },
-        {
-          "name": "coinbase_websocket",
-          "off_chain_ticker": "ETH-BTC"
-        },
-        {
-          "name": "crypto_dot_com",
-          "off_chain_ticker": "ETH_BTC"
->>>>>>> ea119339
-        },
-        {
-          "name": "bitfinex",
-          "off_chain_ticker": "ETHBTC"
-        },
-        {
-          "name": "gate.io",
-          "off_chain_ticker": "ETH_BTC"
-        },
-        {
-<<<<<<< HEAD
-          "name": "okx",
-          "off_chain_ticker": "ETH-BTC"
-        },
-        {
-          "name": "bitstamp",
-          "off_chain_ticker": "ethbtc"
-=======
-          "name": "mexc",
-          "off_chain_ticker": "ETHBTC"
-        },
-        {
-          "name": "okx",
-          "off_chain_ticker": "ETH-BTC"
->>>>>>> ea119339
         }
       ]
     },
     "ETH/USD": {
       "providers": [
         {
-<<<<<<< HEAD
+          "name": "coinbase",
+          "off_chain_ticker": "ETH-USD"
+        },
+        {
           "name": "coingecko",
           "off_chain_ticker": "ethereum/usd"
         },
         {
+          "name": "bitfinex",
+          "off_chain_ticker": "ETHUSD"
+        },
+        {
+          "name": "crypto_dot_com",
+          "off_chain_ticker": "ETHUSD-PERP"
+        },
+        {
+          "name": "okx",
+          "off_chain_ticker": "ETH-USD"
+        },
+        {
+          "name": "bitstamp",
+          "off_chain_ticker": "ethusd"
+        },
+        {
           "name": "coinbase_websocket",
           "off_chain_ticker": "ETH-USD"
-=======
-          "name": "bitfinex",
-          "off_chain_ticker": "ETHUSD"
->>>>>>> ea119339
         },
         {
           "name": "kraken",
           "off_chain_ticker": "ETH/USD"
-        },
-        {
-<<<<<<< HEAD
-=======
-          "name": "coingecko",
-          "off_chain_ticker": "ethereum/usd"
-        },
-        {
->>>>>>> ea119339
-          "name": "coinbase",
-          "off_chain_ticker": "ETH-USD"
-        },
-        {
-          "name": "bitfinex",
-          "off_chain_ticker": "ETHUSD"
-        },
-        {
-          "name": "crypto_dot_com",
-          "off_chain_ticker": "ETHUSD-PERP"
-        },
-        {
-          "name": "okx",
-          "off_chain_ticker": "ETH-USD"
-        },
-        {
-          "name": "crypto_dot_com",
-          "off_chain_ticker": "ETHUSD-PERP"
-        },
-        {
-          "name": "bitstamp",
-          "off_chain_ticker": "ethusd"
-<<<<<<< HEAD
-=======
-        },
-        {
-          "name": "okx",
-          "off_chain_ticker": "ETH-USD"
->>>>>>> ea119339
         }
       ]
     },
     "ETH/USDC": {
       "providers": [
         {
-<<<<<<< HEAD
+          "name": "coinbase",
+          "off_chain_ticker": "ETH-USDC"
+        },
+        {
+          "name": "bybit",
+          "off_chain_ticker": "ETHUSDC"
+        },
+        {
           "name": "kucoin",
           "off_chain_ticker": "ETH-USDC"
         },
         {
+          "name": "okx",
+          "off_chain_ticker": "ETH-USDC"
+        },
+        {
+          "name": "binance",
+          "off_chain_ticker": "ETHUSDC"
+        },
+        {
+          "name": "huobi",
+          "off_chain_ticker": "ethusdc"
+        },
+        {
+          "name": "kraken",
+          "off_chain_ticker": "ETH/USDC"
+        },
+        {
           "name": "mexc",
           "off_chain_ticker": "ETHUSDC"
-=======
+        }
+      ]
+    },
+    "ETH/USDT": {
+      "providers": [
+        {
+          "name": "coinbase",
+          "off_chain_ticker": "ETH-USDT"
+        },
+        {
           "name": "bybit",
-          "off_chain_ticker": "ETHUSDC"
-        },
-        {
-          "name": "huobi",
-          "off_chain_ticker": "ethusdc"
-        },
-        {
-          "name": "kraken",
-          "off_chain_ticker": "ETH/USDC"
->>>>>>> ea119339
-        },
-        {
-          "name": "coinbase_websocket",
-          "off_chain_ticker": "ETH-USDC"
-        },
-        {
-<<<<<<< HEAD
-          "name": "huobi",
-          "off_chain_ticker": "ethusdc"
-        },
-        {
-          "name": "kraken",
-          "off_chain_ticker": "ETH/USDC"
-=======
-          "name": "binance",
-          "off_chain_ticker": "ETHUSDC"
-        },
-        {
-          "name": "coinbase",
-          "off_chain_ticker": "ETH-USDC"
->>>>>>> ea119339
-        },
-        {
-          "name": "binance",
-          "off_chain_ticker": "ETHUSDC"
-        },
-        {
-<<<<<<< HEAD
-          "name": "coinbase",
-          "off_chain_ticker": "ETH-USDC"
-        },
-        {
-          "name": "bybit",
-          "off_chain_ticker": "ETHUSDC"
-        },
-        {
-=======
->>>>>>> ea119339
-          "name": "okx",
-          "off_chain_ticker": "ETH-USDC"
-        }
-      ]
-    },
-    "ETH/USDT": {
-      "providers": [
-        {
-<<<<<<< HEAD
+          "off_chain_ticker": "ETHUSDT"
+        },
+        {
+          "name": "crypto_dot_com",
+          "off_chain_ticker": "ETH_USDT"
+        },
+        {
           "name": "kucoin",
           "off_chain_ticker": "ETH-USDT"
         },
         {
+          "name": "okx",
+          "off_chain_ticker": "ETH-USDT"
+        },
+        {
+          "name": "binance",
+          "off_chain_ticker": "ETHUSDT"
+        },
+        {
+          "name": "coinbase_websocket",
+          "off_chain_ticker": "ETH-USDT"
+        },
+        {
+          "name": "gate.io",
+          "off_chain_ticker": "ETH_USDT"
+        },
+        {
+          "name": "huobi",
+          "off_chain_ticker": "ethusdt"
+        },
+        {
+          "name": "kraken",
+          "off_chain_ticker": "ETH/USDT"
+        },
+        {
           "name": "mexc",
           "off_chain_ticker": "ETHUSDT"
-        },
-        {
-          "name": "coinbase_websocket",
-          "off_chain_ticker": "ETH-USDT"
-        },
-        {
-          "name": "gate.io",
-          "off_chain_ticker": "ETH_USDT"
-        },
-        {
-          "name": "huobi",
-          "off_chain_ticker": "ethusdt"
-        },
-        {
-          "name": "kraken",
-          "off_chain_ticker": "ETH/USDT"
-=======
-          "name": "bybit",
-          "off_chain_ticker": "ETHUSDT"
-        },
-        {
-          "name": "huobi",
-          "off_chain_ticker": "ethusdt"
-        },
-        {
-          "name": "kraken",
-          "off_chain_ticker": "ETH/USDT"
-        },
-        {
-          "name": "kucoin",
-          "off_chain_ticker": "ETH-USDT"
-        },
-        {
-          "name": "binance",
-          "off_chain_ticker": "ETHUSDT"
-        },
-        {
-          "name": "coinbase",
-          "off_chain_ticker": "ETH-USDT"
-        },
-        {
-          "name": "coinbase_websocket",
-          "off_chain_ticker": "ETH-USDT"
->>>>>>> ea119339
-        },
-        {
-          "name": "crypto_dot_com",
-          "off_chain_ticker": "ETH_USDT"
-        },
-        {
-<<<<<<< HEAD
-          "name": "coinbase",
-          "off_chain_ticker": "ETH-USDT"
-=======
-          "name": "gate.io",
-          "off_chain_ticker": "ETH_USDT"
->>>>>>> ea119339
-        },
-        {
-          "name": "mexc",
-          "off_chain_ticker": "ETHUSDT"
-        },
-        {
-<<<<<<< HEAD
-          "name": "bybit",
-          "off_chain_ticker": "ETHUSDT"
-        },
-        {
-          "name": "okx",
-          "off_chain_ticker": "ETH-USDT"
-        },
-        {
-          "name": "bitstamp",
-          "off_chain_ticker": "ethusdt"
-=======
-          "name": "okx",
-          "off_chain_ticker": "ETH-USDT"
->>>>>>> ea119339
         }
       ]
     },
     "OSMO/USD": {
       "providers": [
+        {
+          "name": "coinbase",
+          "off_chain_ticker": "OSMO-USD"
+        },
         {
           "name": "coingecko",
           "off_chain_ticker": "osmosis/usd"
         },
         {
-          "name": "coinbase",
-          "off_chain_ticker": "OSMO-USD"
+          "name": "crypto_dot_com",
+          "off_chain_ticker": "OSMO_USD"
         },
         {
           "name": "coinbase_websocket",
           "off_chain_ticker": "OSMO-USD"
-        },
-        {
-          "name": "coinbase",
-          "off_chain_ticker": "OSMO-USD"
-        },
-        {
-          "name": "crypto_dot_com",
-          "off_chain_ticker": "OSMO_USD"
         }
       ]
     },
     "OSMO/USDC": {
       "providers": [
         {
-          "name": "coinbase_websocket",
+          "name": "coinbase",
           "off_chain_ticker": "OSMO-USDC"
-<<<<<<< HEAD
-        },
-        {
-          "name": "coinbase",
-          "off_chain_ticker": "OSMO-USDC"
-=======
->>>>>>> ea119339
         }
       ]
     },
     "OSMO/USDT": {
       "providers": [
         {
+          "name": "coinbase",
+          "off_chain_ticker": "OSMO-USDT"
+        },
+        {
           "name": "kucoin",
-<<<<<<< HEAD
           "off_chain_ticker": "OSMO-USDT"
-        },
-        {
-          "name": "coinbase_websocket",
-=======
->>>>>>> ea119339
-          "off_chain_ticker": "OSMO-USDT"
-        },
-        {
-          "name": "coinbase",
-          "off_chain_ticker": "OSMO-USDT"
         }
       ]
     },
     "SOL/USD": {
       "providers": [
         {
-<<<<<<< HEAD
+          "name": "coinbase",
+          "off_chain_ticker": "SOL-USD"
+        },
+        {
           "name": "coingecko",
           "off_chain_ticker": "solana/usd"
         },
         {
+          "name": "bitfinex",
+          "off_chain_ticker": "SOLUSD"
+        },
+        {
+          "name": "crypto_dot_com",
+          "off_chain_ticker": "SOLUSD-PERP"
+        },
+        {
+          "name": "okx",
+          "off_chain_ticker": "SOL-USD"
+        },
+        {
+          "name": "bitstamp",
+          "off_chain_ticker": "solusd"
+        },
+        {
           "name": "coinbase_websocket",
           "off_chain_ticker": "SOL-USD"
-=======
-          "name": "bitfinex",
-          "off_chain_ticker": "SOLUSD"
->>>>>>> ea119339
         },
         {
           "name": "kraken",
           "off_chain_ticker": "SOL/USD"
-        },
-        {
-<<<<<<< HEAD
-=======
-          "name": "coingecko",
-          "off_chain_ticker": "solana/usd"
-        },
-        {
->>>>>>> ea119339
-          "name": "coinbase",
-          "off_chain_ticker": "SOL-USD"
-        },
-        {
-          "name": "bitfinex",
-          "off_chain_ticker": "SOLUSD"
-        },
-        {
-          "name": "crypto_dot_com",
-          "off_chain_ticker": "SOLUSD-PERP"
-        },
-        {
-          "name": "okx",
-          "off_chain_ticker": "SOL-USD"
-        },
-        {
-          "name": "crypto_dot_com",
-          "off_chain_ticker": "SOLUSD-PERP"
-        },
-        {
-          "name": "bitstamp",
-          "off_chain_ticker": "solusd"
-<<<<<<< HEAD
-=======
-        },
-        {
-          "name": "okx",
-          "off_chain_ticker": "SOL-USD"
->>>>>>> ea119339
         }
       ]
     },
     "SOL/USDC": {
       "providers": [
         {
-<<<<<<< HEAD
+          "name": "coinbase",
+          "off_chain_ticker": "SOL-USDC"
+        },
+        {
+          "name": "bybit",
+          "off_chain_ticker": "SOLUSDC"
+        },
+        {
           "name": "kucoin",
           "off_chain_ticker": "SOL-USDC"
         },
         {
+          "name": "okx",
+          "off_chain_ticker": "SOL-USDC"
+        },
+        {
+          "name": "binance",
+          "off_chain_ticker": "SOLUSDC"
+        },
+        {
+          "name": "gate.io",
+          "off_chain_ticker": "SOL_USDC"
+        },
+        {
           "name": "mexc",
           "off_chain_ticker": "SOLUSDC"
-        },
-        {
-          "name": "coinbase_websocket",
-          "off_chain_ticker": "SOL-USDC"
-        },
-        {
-          "name": "gate.io",
-          "off_chain_ticker": "SOL_USDC"
-=======
+        }
+      ]
+    },
+    "SOL/USDT": {
+      "providers": [
+        {
+          "name": "coinbase",
+          "off_chain_ticker": "SOL-USDT"
+        },
+        {
           "name": "bybit",
-          "off_chain_ticker": "SOLUSDC"
-        },
-        {
-          "name": "kucoin",
-          "off_chain_ticker": "SOL-USDC"
->>>>>>> ea119339
-        },
-        {
-          "name": "binance",
-          "off_chain_ticker": "SOLUSDC"
-        },
-        {
-          "name": "coinbase",
-          "off_chain_ticker": "SOL-USDC"
-        },
-        {
-<<<<<<< HEAD
-          "name": "bybit",
-=======
-          "name": "gate.io",
-          "off_chain_ticker": "SOL_USDC"
-        },
-        {
-          "name": "mexc",
->>>>>>> ea119339
-          "off_chain_ticker": "SOLUSDC"
-        },
-        {
-          "name": "okx",
-          "off_chain_ticker": "SOL-USDC"
-        }
-      ]
-    },
-    "SOL/USDT": {
-      "providers": [
-        {
-<<<<<<< HEAD
+          "off_chain_ticker": "SOLUSDT"
+        },
+        {
+          "name": "crypto_dot_com",
+          "off_chain_ticker": "SOL_USDT"
+        },
+        {
           "name": "kucoin",
           "off_chain_ticker": "SOL-USDT"
         },
         {
+          "name": "okx",
+          "off_chain_ticker": "SOL-USDT"
+        },
+        {
+          "name": "binance",
+          "off_chain_ticker": "SOLUSDT"
+        },
+        {
+          "name": "coinbase_websocket",
+          "off_chain_ticker": "SOL-USDT"
+        },
+        {
+          "name": "gate.io",
+          "off_chain_ticker": "SOL_USDT"
+        },
+        {
+          "name": "huobi",
+          "off_chain_ticker": "solusdt"
+        },
+        {
+          "name": "kraken",
+          "off_chain_ticker": "SOL/USDT"
+        },
+        {
           "name": "mexc",
           "off_chain_ticker": "SOLUSDT"
-        },
-        {
-          "name": "coinbase_websocket",
-          "off_chain_ticker": "SOL-USDT"
-=======
-          "name": "bybit",
-          "off_chain_ticker": "SOLUSDT"
-        },
-        {
-          "name": "huobi",
-          "off_chain_ticker": "solusdt"
-        },
-        {
-          "name": "kraken",
-          "off_chain_ticker": "SOL/USDT"
-        },
-        {
-          "name": "kucoin",
-          "off_chain_ticker": "SOL-USDT"
-        },
-        {
-          "name": "binance",
-          "off_chain_ticker": "SOLUSDT"
->>>>>>> ea119339
-        },
-        {
-          "name": "coinbase",
-          "off_chain_ticker": "SOL-USDT"
-        },
-        {
-          "name": "coinbase_websocket",
-          "off_chain_ticker": "SOL-USDT"
-        },
-        {
-          "name": "crypto_dot_com",
-          "off_chain_ticker": "SOL_USDT"
-        },
-        {
-          "name": "gate.io",
-          "off_chain_ticker": "SOL_USDT"
-        },
-        {
-<<<<<<< HEAD
-          "name": "huobi",
-          "off_chain_ticker": "solusdt"
-        },
-        {
-          "name": "kraken",
-          "off_chain_ticker": "SOL/USDT"
-        },
-        {
-          "name": "binance",
-          "off_chain_ticker": "SOLUSDT"
-        },
-        {
-          "name": "coinbase",
-          "off_chain_ticker": "SOL-USDT"
-=======
-          "name": "mexc",
-          "off_chain_ticker": "SOLUSDT"
->>>>>>> ea119339
-        },
-        {
-          "name": "crypto_dot_com",
-          "off_chain_ticker": "SOL_USDT"
-        },
-        {
-          "name": "bybit",
-          "off_chain_ticker": "SOLUSDT"
-        },
-        {
-          "name": "okx",
-          "off_chain_ticker": "SOL-USDT"
         }
       ]
     },
     "TIA/USD": {
       "providers": [
         {
-<<<<<<< HEAD
+          "name": "coinbase",
+          "off_chain_ticker": "TIA-USD"
+        },
+        {
           "name": "coingecko",
           "off_chain_ticker": "celestia/usd"
         },
         {
+          "name": "bitfinex",
+          "off_chain_ticker": "TIAUSD"
+        },
+        {
+          "name": "crypto_dot_com",
+          "off_chain_ticker": "TIAUSD-PERP"
+        },
+        {
+          "name": "okx",
+          "off_chain_ticker": "TIA-USD"
+        },
+        {
           "name": "coinbase_websocket",
           "off_chain_ticker": "TIA-USD"
         },
         {
           "name": "kraken",
           "off_chain_ticker": "TIA/USD"
-=======
-          "name": "bitfinex",
-          "off_chain_ticker": "TIAUSD"
-        },
-        {
-          "name": "kraken",
-          "off_chain_ticker": "TIA/USD"
-        },
-        {
-          "name": "coingecko",
-          "off_chain_ticker": "celestia/usd"
->>>>>>> ea119339
-        },
-        {
-          "name": "coinbase",
-          "off_chain_ticker": "TIA-USD"
-        },
-        {
-<<<<<<< HEAD
-          "name": "bitfinex",
-          "off_chain_ticker": "TIAUSD"
-=======
-          "name": "coinbase_websocket",
-          "off_chain_ticker": "TIA-USD"
->>>>>>> ea119339
-        },
-        {
-          "name": "crypto_dot_com",
-          "off_chain_ticker": "TIAUSD-PERP"
-<<<<<<< HEAD
-        },
-        {
-          "name": "okx",
-          "off_chain_ticker": "TIA-USD"
         }
       ]
     },
     "TIA/USDC": {
       "providers": [
         {
-          "name": "coinbase_websocket",
+          "name": "coinbase",
           "off_chain_ticker": "TIA-USDC"
-        },
-        {
-          "name": "coinbase",
-          "off_chain_ticker": "TIA-USDC"
         }
       ]
     },
     "TIA/USDT": {
       "providers": [
+        {
+          "name": "coinbase",
+          "off_chain_ticker": "TIA-USDT"
+        },
+        {
+          "name": "crypto_dot_com",
+          "off_chain_ticker": "TIA_USDT"
+        },
         {
           "name": "kucoin",
           "off_chain_ticker": "TIA-USDT"
         },
         {
-          "name": "coinbase_websocket",
+          "name": "okx",
           "off_chain_ticker": "TIA-USDT"
         },
         {
@@ -1904,217 +1377,98 @@
         {
           "name": "huobi",
           "off_chain_ticker": "tiausdt"
-        },
-        {
-          "name": "coinbase",
-          "off_chain_ticker": "TIA-USDT"
-        },
-        {
-          "name": "crypto_dot_com",
-          "off_chain_ticker": "TIA_USDT"
-        },
-        {
-          "name": "okx",
-          "off_chain_ticker": "TIA-USDT"
-=======
-        },
-        {
-          "name": "okx",
-          "off_chain_ticker": "TIA-USD"
->>>>>>> ea119339
-        }
-      ]
-    },
-    "TIA/USDC": {
-      "providers": [
-        {
-<<<<<<< HEAD
-          "name": "coinbase_websocket",
+        }
+      ]
+    },
+    "USDC/USD": {
+      "providers": [
+        {
+          "name": "coinbase",
           "off_chain_ticker": "USDC-USD"
-=======
-          "name": "coinbase",
-          "off_chain_ticker": "TIA-USDC"
-        }
-      ]
-    },
-    "TIA/USDT": {
-      "providers": [
-        {
-          "name": "huobi",
-          "off_chain_ticker": "tiausdt"
->>>>>>> ea119339
-        },
-        {
-          "name": "kucoin",
-          "off_chain_ticker": "TIA-USDT"
-        },
-        {
-          "name": "coinbase",
-<<<<<<< HEAD
+        },
+        {
+          "name": "okx",
           "off_chain_ticker": "USDC-USD"
         },
         {
-          "name": "okx",
-          "off_chain_ticker": "USDC-USD"
-=======
-          "off_chain_ticker": "TIA-USDT"
-        },
-        {
-          "name": "crypto_dot_com",
-          "off_chain_ticker": "TIA_USDT"
->>>>>>> ea119339
-        },
-        {
-          "name": "gate.io",
-          "off_chain_ticker": "TIA_USDT"
-        },
-        {
-          "name": "okx",
-          "off_chain_ticker": "TIA-USDT"
-        }
-      ]
-    },
-    "USDC/USD": {
-      "providers": [
-        {
-<<<<<<< HEAD
+          "name": "bitstamp",
+          "off_chain_ticker": "usdcusd"
+        },
+        {
+          "name": "kraken",
+          "off_chain_ticker": "USDC/USD"
+        }
+      ]
+    },
+    "USDC/USDT": {
+      "providers": [
+        {
+          "name": "coinbase",
+          "off_chain_ticker": "USDC-USDT"
+        },
+        {
+          "name": "bybit",
+          "off_chain_ticker": "USDCUSDT"
+        },
+        {
           "name": "kucoin",
           "off_chain_ticker": "USDC-USDT"
         },
         {
+          "name": "okx",
+          "off_chain_ticker": "USDC-USDT"
+        },
+        {
+          "name": "binance",
+          "off_chain_ticker": "USDCUSDT"
+        },
+        {
+          "name": "bitstamp",
+          "off_chain_ticker": "usdcusdt"
+        },
+        {
+          "name": "gate.io",
+          "off_chain_ticker": "USDC_USDT"
+        },
+        {
+          "name": "huobi",
+          "off_chain_ticker": "usdcusdt"
+        },
+        {
+          "name": "kraken",
+          "off_chain_ticker": "USDC/USDT"
+        },
+        {
           "name": "mexc",
           "off_chain_ticker": "USDCUSDT"
-        },
-        {
-          "name": "coinbase_websocket",
-          "off_chain_ticker": "USDC-USDT"
-=======
-          "name": "kraken",
-          "off_chain_ticker": "USDC/USD"
-        },
-        {
-          "name": "coinbase",
-          "off_chain_ticker": "USDC-USD"
+        }
+      ]
+    },
+    "USDT/USD": {
+      "providers": [
+        {
+          "name": "coinbase",
+          "off_chain_ticker": "USDT-USD"
+        },
+        {
+          "name": "crypto_dot_com",
+          "off_chain_ticker": "USDT_USD"
+        },
+        {
+          "name": "okx",
+          "off_chain_ticker": "USDT-USD"
         },
         {
           "name": "bitstamp",
-          "off_chain_ticker": "usdcusd"
-        },
-        {
-          "name": "okx",
-          "off_chain_ticker": "USDC-USD"
-        }
-      ]
-    },
-    "USDC/USDT": {
-      "providers": [
-        {
-          "name": "bybit",
-          "off_chain_ticker": "USDCUSDT"
->>>>>>> ea119339
-        },
-        {
-          "name": "huobi",
-          "off_chain_ticker": "usdcusdt"
-        },
-        {
-          "name": "kraken",
-          "off_chain_ticker": "USDC/USDT"
-        },
-        {
-          "name": "huobi",
-          "off_chain_ticker": "usdcusdt"
-        },
-        {
-<<<<<<< HEAD
-          "name": "kraken",
-          "off_chain_ticker": "USDC/USDT"
-        },
-        {
-          "name": "binance",
-          "off_chain_ticker": "USDCUSDT"
-        },
-        {
-          "name": "coinbase",
-          "off_chain_ticker": "USDC-USDT"
-        },
-        {
-          "name": "bybit",
-          "off_chain_ticker": "USDCUSDT"
-        },
-        {
-          "name": "okx",
-          "off_chain_ticker": "USDC-USDT"
-        },
-        {
-          "name": "bitstamp",
-          "off_chain_ticker": "usdcusdt"
-=======
-          "name": "binance",
-          "off_chain_ticker": "USDCUSDT"
-        },
-        {
-          "name": "coinbase",
-          "off_chain_ticker": "USDC-USDT"
-        },
-        {
-          "name": "bitstamp",
-          "off_chain_ticker": "usdcusdt"
-        },
-        {
-          "name": "gate.io",
-          "off_chain_ticker": "USDC_USDT"
-        },
-        {
-          "name": "mexc",
-          "off_chain_ticker": "USDCUSDT"
-        },
-        {
-          "name": "okx",
-          "off_chain_ticker": "USDC-USDT"
->>>>>>> ea119339
-        }
-      ]
-    },
-    "USDT/USD": {
-      "providers": [
-        {
-<<<<<<< HEAD
+          "off_chain_ticker": "usdtusd"
+        },
+        {
           "name": "coinbase_websocket",
           "off_chain_ticker": "USDT-USD"
         },
         {
-=======
->>>>>>> ea119339
           "name": "kraken",
           "off_chain_ticker": "USDT/USD"
-        },
-        {
-          "name": "coinbase",
-          "off_chain_ticker": "USDT-USD"
-        },
-        {
-          "name": "crypto_dot_com",
-          "off_chain_ticker": "USDT_USD"
-        },
-        {
-          "name": "okx",
-          "off_chain_ticker": "USDT-USD"
-        },
-        {
-          "name": "crypto_dot_com",
-          "off_chain_ticker": "USDT_USD"
-        },
-        {
-          "name": "bitstamp",
-          "off_chain_ticker": "usdtusd"
-<<<<<<< HEAD
-=======
-        },
-        {
-          "name": "okx",
-          "off_chain_ticker": "USDT-USD"
->>>>>>> ea119339
         }
       ]
     }
