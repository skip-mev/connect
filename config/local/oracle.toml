update_interval = "1s"
production = false

[[providers]]
  name = "binance"
  [providers.api]
    enabled = true
    timeout = "500ms"
    interval = "1s"
    max_queries = 1
    atomic = true
    url = "https://api.binance.us/api/v3/ticker/price?symbols=%s%s%s"
    name = "binance"
  [providers.web_socket]
    enabled = false
    max_buffer_size = 0
    reconnection_timeout = "0s"
    wss = ""
    name = ""
    read_buffer_size = 0
    write_buffer_size = 0
    handshake_timeout = "0s"
    enable_compression = false
    read_deadline = "0s"
    write_deadline = "0s"
    ping_interval = "0s"
  [providers.market_config]
    name = "binance"
    [providers.market_config.currency_pair_to_market_configs]
      [providers.market_config.currency_pair_to_market_configs."ATOM/USD"]
        ticker = "ATOMUSDT"
        [providers.market_config.currency_pair_to_market_configs."ATOM/USD".currency_pair]
          Base = "ATOM"
          Quote = "USD"
      [providers.market_config.currency_pair_to_market_configs."BITCOIN/USD"]
        ticker = "BTCUSDT"
        [providers.market_config.currency_pair_to_market_configs."BITCOIN/USD".currency_pair]
          Base = "BITCOIN"
          Quote = "USD"
      [providers.market_config.currency_pair_to_market_configs."ETHEREUM/BITCOIN"]
        ticker = "ETHBTC"
        [providers.market_config.currency_pair_to_market_configs."ETHEREUM/BITCOIN".currency_pair]
          Base = "ETHEREUM"
          Quote = "BITCOIN"
      [providers.market_config.currency_pair_to_market_configs."ETHEREUM/USD"]
        ticker = "ETHUSDT"
        [providers.market_config.currency_pair_to_market_configs."ETHEREUM/USD".currency_pair]
          Base = "ETHEREUM"
          Quote = "USD"
      [providers.market_config.currency_pair_to_market_configs."SOLANA/USD"]
        ticker = "SOLUSDT"
        [providers.market_config.currency_pair_to_market_configs."SOLANA/USD".currency_pair]
          Base = "SOLANA"
          Quote = "USD"

[[providers]]
  name = "coinbase"
  [providers.api]
    enabled = true
    timeout = "500ms"
    interval = "1s"
    max_queries = 5
    atomic = false
    url = "https://api.coinbase.com/v2/prices/%s/spot"
    name = "coinbase"
  [providers.web_socket]
    enabled = false
    max_buffer_size = 0
    reconnection_timeout = "0s"
    wss = ""
    name = ""
    read_buffer_size = 0
    write_buffer_size = 0
    handshake_timeout = "0s"
    enable_compression = false
    read_deadline = "0s"
    write_deadline = "0s"
    ping_interval = "0s"
  [providers.market_config]
    name = "coinbase"
    [providers.market_config.currency_pair_to_market_configs]
      [providers.market_config.currency_pair_to_market_configs."ATOM/USD"]
        ticker = "ATOM-USD"
        [providers.market_config.currency_pair_to_market_configs."ATOM/USD".currency_pair]
          Base = "ATOM"
          Quote = "USD"
      [providers.market_config.currency_pair_to_market_configs."AVAX/USD"]
        ticker = "AVAX-USD"
        [providers.market_config.currency_pair_to_market_configs."AVAX/USD".currency_pair]
          Base = "AVAX"
          Quote = "USD"
      [providers.market_config.currency_pair_to_market_configs."BITCOIN/USD"]
        ticker = "BTC-USD"
        [providers.market_config.currency_pair_to_market_configs."BITCOIN/USD".currency_pair]
          Base = "BITCOIN"
          Quote = "USD"
      [providers.market_config.currency_pair_to_market_configs."CELESTIA/USD"]
        ticker = "TIA-USD"
        [providers.market_config.currency_pair_to_market_configs."CELESTIA/USD".currency_pair]
          Base = "CELESTIA"
          Quote = "USD"
      [providers.market_config.currency_pair_to_market_configs."DYDX/USD"]
        ticker = "DYDX-USD"
        [providers.market_config.currency_pair_to_market_configs."DYDX/USD".currency_pair]
          Base = "DYDX"
          Quote = "USD"
      [providers.market_config.currency_pair_to_market_configs."ETHEREUM/BITCOIN"]
        ticker = "ETH-BTC"
        [providers.market_config.currency_pair_to_market_configs."ETHEREUM/BITCOIN".currency_pair]
          Base = "ETHEREUM"
          Quote = "BITCOIN"
      [providers.market_config.currency_pair_to_market_configs."ETHEREUM/USD"]
        ticker = "ETH-USD"
        [providers.market_config.currency_pair_to_market_configs."ETHEREUM/USD".currency_pair]
          Base = "ETHEREUM"
          Quote = "USD"
      [providers.market_config.currency_pair_to_market_configs."OSMOSIS/USD"]
        ticker = "OSMO-USD"
        [providers.market_config.currency_pair_to_market_configs."OSMOSIS/USD".currency_pair]
          Base = "OSMOSIS"
          Quote = "USD"
      [providers.market_config.currency_pair_to_market_configs."SOLANA/USD"]
        ticker = "SOL-USD"
        [providers.market_config.currency_pair_to_market_configs."SOLANA/USD".currency_pair]
          Base = "SOLANA"
          Quote = "USD"

[[providers]]
  name = "coingecko"
  [providers.api]
    enabled = true
    timeout = "500ms"
    interval = "15s"
    max_queries = 1
    atomic = true
    url = "https://api.coingecko.com/api/v3"
    name = "coingecko"
  [providers.web_socket]
    enabled = false
    max_buffer_size = 0
    reconnection_timeout = "0s"
    wss = ""
    name = ""
    read_buffer_size = 0
    write_buffer_size = 0
    handshake_timeout = "0s"
    enable_compression = false
    read_deadline = "0s"
    write_deadline = "0s"
    ping_interval = "0s"
  [providers.market_config]
    name = "coingecko"
    [providers.market_config.currency_pair_to_market_configs]
      [providers.market_config.currency_pair_to_market_configs."ATOM/USD"]
        ticker = "cosmos/usd"
        [providers.market_config.currency_pair_to_market_configs."ATOM/USD".currency_pair]
          Base = "ATOM"
          Quote = "USD"
      [providers.market_config.currency_pair_to_market_configs."BITCOIN/USD"]
        ticker = "bitcoin/usd"
        [providers.market_config.currency_pair_to_market_configs."BITCOIN/USD".currency_pair]
          Base = "BITCOIN"
          Quote = "USD"
      [providers.market_config.currency_pair_to_market_configs."CELESTIA/USD"]
        ticker = "celestia/usd"
        [providers.market_config.currency_pair_to_market_configs."CELESTIA/USD".currency_pair]
          Base = "CELESTIA"
          Quote = "USD"
      [providers.market_config.currency_pair_to_market_configs."DYDX/USD"]
        ticker = "dydx-chain/usd"
        [providers.market_config.currency_pair_to_market_configs."DYDX/USD".currency_pair]
          Base = "DYDX"
          Quote = "USD"
      [providers.market_config.currency_pair_to_market_configs."ETHEREUM/BITCOIN"]
        ticker = "ethereum/btc"
        [providers.market_config.currency_pair_to_market_configs."ETHEREUM/BITCOIN".currency_pair]
          Base = "ETHEREUM"
          Quote = "BITCOIN"
      [providers.market_config.currency_pair_to_market_configs."ETHEREUM/USD"]
        ticker = "ethereum/usd"
        [providers.market_config.currency_pair_to_market_configs."ETHEREUM/USD".currency_pair]
          Base = "ETHEREUM"
          Quote = "USD"
      [providers.market_config.currency_pair_to_market_configs."OSMOSIS/USD"]
        ticker = "osmosis/usd"
        [providers.market_config.currency_pair_to_market_configs."OSMOSIS/USD".currency_pair]
          Base = "OSMOSIS"
          Quote = "USD"
      [providers.market_config.currency_pair_to_market_configs."SOLANA/USD"]
        ticker = "solana/usd"
        [providers.market_config.currency_pair_to_market_configs."SOLANA/USD".currency_pair]
          Base = "SOLANA"
          Quote = "USD"

[[providers]]
  name = "coinbase"
  [providers.api]
    enabled = false
    timeout = "0s"
    interval = "0s"
    max_queries = 0
    atomic = false
    url = ""
    name = ""
  [providers.web_socket]
    enabled = true
    max_buffer_size = 1024
    reconnection_timeout = "10s"
    wss = "wss://ws-feed.exchange.coinbase.com"
    name = "coinbase"
    read_buffer_size = 0
    write_buffer_size = 0
    handshake_timeout = "45s"
    enable_compression = false
    read_deadline = "45s"
    write_deadline = "5s"
  [providers.market_config]
    name = "coinbase"
    [providers.market_config.currency_pair_to_market_configs]
      [providers.market_config.currency_pair_to_market_configs."ATOM/USD"]
        ticker = "ATOM-USD"
        [providers.market_config.currency_pair_to_market_configs."ATOM/USD".currency_pair]
          Base = "ATOM"
          Quote = "USD"
      [providers.market_config.currency_pair_to_market_configs."AVAX/USD"]
        ticker = "AVAX-USD"
        [providers.market_config.currency_pair_to_market_configs."AVAX/USD".currency_pair]
          Base = "AVAX"
          Quote = "USD"
      [providers.market_config.currency_pair_to_market_configs."BITCOIN/USD"]
        ticker = "BTC-USD"
        [providers.market_config.currency_pair_to_market_configs."BITCOIN/USD".currency_pair]
          Base = "BITCOIN"
          Quote = "USD"
      [providers.market_config.currency_pair_to_market_configs."CELESTIA/USD"]
        ticker = "TIA-USD"
        [providers.market_config.currency_pair_to_market_configs."CELESTIA/USD".currency_pair]
          Base = "CELESTIA"
          Quote = "USD"
      [providers.market_config.currency_pair_to_market_configs."DYDX/USD"]
        ticker = "DYDX-USD"
        [providers.market_config.currency_pair_to_market_configs."DYDX/USD".currency_pair]
          Base = "DYDX"
          Quote = "USD"
      [providers.market_config.currency_pair_to_market_configs."ETHEREUM/BITCOIN"]
        ticker = "ETH-BTC"
        [providers.market_config.currency_pair_to_market_configs."ETHEREUM/BITCOIN".currency_pair]
          Base = "ETHEREUM"
          Quote = "BITCOIN"
      [providers.market_config.currency_pair_to_market_configs."ETHEREUM/USD"]
        ticker = "ETH-USD"
        [providers.market_config.currency_pair_to_market_configs."ETHEREUM/USD".currency_pair]
          Base = "ETHEREUM"
          Quote = "USD"
      [providers.market_config.currency_pair_to_market_configs."OSMOSIS/USD"]
        ticker = "OSMO-USD"
        [providers.market_config.currency_pair_to_market_configs."OSMOSIS/USD".currency_pair]
          Base = "OSMOSIS"
          Quote = "USD"
      [providers.market_config.currency_pair_to_market_configs."SOLANA/USD"]
        ticker = "SOL-USD"
        [providers.market_config.currency_pair_to_market_configs."SOLANA/USD".currency_pair]
          Base = "SOLANA"
          Quote = "USD"

[[providers]]
  name = "crypto_dot_com"
  [providers.api]
    enabled = false
    timeout = "0s"
    interval = "0s"
    max_queries = 0
    atomic = false
    url = ""
    name = ""
  [providers.web_socket]
    enabled = true
    max_buffer_size = 1024
    reconnection_timeout = "10s"
    wss = "wss://stream.crypto.com/exchange/v1/market"
    name = "crypto_dot_com"
    read_buffer_size = 0
    write_buffer_size = 0
    handshake_timeout = "45s"
    enable_compression = false
    read_deadline = "45s"
    write_deadline = "45s"
    ping_interval = "0s"
  [providers.market_config]
    name = "crypto_dot_com"
    [providers.market_config.currency_pair_to_market_configs]
      [providers.market_config.currency_pair_to_market_configs."ATOM/USD"]
        ticker = "ATOMUSD-PERP"
        [providers.market_config.currency_pair_to_market_configs."ATOM/USD".currency_pair]
          Base = "ATOM"
          Quote = "USD"
      [providers.market_config.currency_pair_to_market_configs."AVAX/USD"]
        ticker = "AVAXUSD-PERP"
        [providers.market_config.currency_pair_to_market_configs."AVAX/USD".currency_pair]
          Base = "AVAX"
          Quote = "USD"
      [providers.market_config.currency_pair_to_market_configs."BITCOIN/USD"]
        ticker = "BTCUSD-PERP"
        [providers.market_config.currency_pair_to_market_configs."BITCOIN/USD".currency_pair]
          Base = "BITCOIN"
          Quote = "USD"
      [providers.market_config.currency_pair_to_market_configs."CELESTIA/USD"]
        ticker = "TIAUSD-PERP"
        [providers.market_config.currency_pair_to_market_configs."CELESTIA/USD".currency_pair]
          Base = "CELESTIA"
          Quote = "USD"
      [providers.market_config.currency_pair_to_market_configs."DYDX/USD"]
        ticker = "DYDXUSD-PERP"
        [providers.market_config.currency_pair_to_market_configs."DYDX/USD".currency_pair]
          Base = "DYDX"
          Quote = "USD"
      [providers.market_config.currency_pair_to_market_configs."ETHEREUM/BITCOIN"]
        ticker = "ETH_BTC"
        [providers.market_config.currency_pair_to_market_configs."ETHEREUM/BITCOIN".currency_pair]
          Base = "ETHEREUM"
          Quote = "BITCOIN"
      [providers.market_config.currency_pair_to_market_configs."ETHEREUM/USD"]
        ticker = "ETHUSD-PERP"
        [providers.market_config.currency_pair_to_market_configs."ETHEREUM/USD".currency_pair]
          Base = "ETHEREUM"
          Quote = "USD"
      [providers.market_config.currency_pair_to_market_configs."OSMOSIS/USD"]
        ticker = "OSMO_USD"
        [providers.market_config.currency_pair_to_market_configs."OSMOSIS/USD".currency_pair]
          Base = "OSMOSIS"
          Quote = "USD"
      [providers.market_config.currency_pair_to_market_configs."SOLANA/USD"]
        ticker = "SOLUSD-PERP"
        [providers.market_config.currency_pair_to_market_configs."SOLANA/USD".currency_pair]
          Base = "SOLANA"
          Quote = "USD"

[[providers]]
  name = "kraken"
  [providers.api]
    enabled = false
    timeout = "0s"
    interval = "0s"
    max_queries = 0
    atomic = false
    url = ""
    name = ""
  [providers.web_socket]
    enabled = true
    max_buffer_size = 1000
    reconnection_timeout = "10s"
    wss = "wss://ws.kraken.com"
    name = "kraken"
    read_buffer_size = 0
    write_buffer_size = 0
    handshake_timeout = "45s"
    enable_compression = false
    read_deadline = "45s"
    write_deadline = "45s"
    ping_interval = "0s"
  [providers.market_config]
    name = "kraken"
    [providers.market_config.currency_pair_to_market_configs]
      [providers.market_config.currency_pair_to_market_configs."ATOM/USD"]
        ticker = "ATOM/USD"
        [providers.market_config.currency_pair_to_market_configs."ATOM/USD".currency_pair]
          Base = "ATOM"
          Quote = "USD"
      [providers.market_config.currency_pair_to_market_configs."AVAX/USD"]
        ticker = "AVAX/USD"
        [providers.market_config.currency_pair_to_market_configs."AVAX/USD".currency_pair]
          Base = "AVAX"
          Quote = "USD"
      [providers.market_config.currency_pair_to_market_configs."BITCOIN/USD"]
        ticker = "XBT/USD"
        [providers.market_config.currency_pair_to_market_configs."BITCOIN/USD".currency_pair]
          Base = "BITCOIN"
          Quote = "USD"
      [providers.market_config.currency_pair_to_market_configs."CELESTIA/USD"]
        ticker = "TIA/USD"
        [providers.market_config.currency_pair_to_market_configs."CELESTIA/USD".currency_pair]
          Base = "CELESTIA"
          Quote = "USD"
      [providers.market_config.currency_pair_to_market_configs."DYDX/USD"]
        ticker = "DYDX/USD"
        [providers.market_config.currency_pair_to_market_configs."DYDX/USD".currency_pair]
          Base = "DYDX"
          Quote = "USD"
      [providers.market_config.currency_pair_to_market_configs."ETHEREUM/BITCOIN"]
        ticker = "ETH/XBT"
        [providers.market_config.currency_pair_to_market_configs."ETHEREUM/BITCOIN".currency_pair]
          Base = "ETHEREUM"
          Quote = "BITCOIN"
      [providers.market_config.currency_pair_to_market_configs."ETHEREUM/USD"]
        ticker = "ETH/USD"
        [providers.market_config.currency_pair_to_market_configs."ETHEREUM/USD".currency_pair]
          Base = "ETHEREUM"
          Quote = "USD"
      [providers.market_config.currency_pair_to_market_configs."SOLANA/USD"]
        ticker = "SOL/USD"
        [providers.market_config.currency_pair_to_market_configs."SOLANA/USD".currency_pair]
          Base = "SOLANA"
          Quote = "USD"

[[providers]]
  name = "okx"
  [providers.api]
    enabled = false
    timeout = "0s"
    interval = "0s"
    max_queries = 0
    atomic = false
    url = ""
    name = ""
  [providers.web_socket]
    enabled = true
    max_buffer_size = 1000
    reconnection_timeout = "10s"
<<<<<<< HEAD
    wss = "wss://ws.kraken.com"
    name = "kraken"
=======
    wss = "wss://ws.okx.com:8443/ws/v5/public"
    name = "okx"
>>>>>>> 13979848
    read_buffer_size = 0
    write_buffer_size = 0
    handshake_timeout = "45s"
    enable_compression = false
    read_deadline = "45s"
    write_deadline = "45s"
<<<<<<< HEAD
    ping_interval = "0s"
=======
>>>>>>> 13979848
  [providers.market_config]
    name = "okx"
    [providers.market_config.currency_pair_to_market_configs]
      [providers.market_config.currency_pair_to_market_configs."ATOM/USD"]
        ticker = "ATOM-USD"
        [providers.market_config.currency_pair_to_market_configs."ATOM/USD".currency_pair]
          Base = "ATOM"
          Quote = "USD"
      [providers.market_config.currency_pair_to_market_configs."AVAX/USD"]
        ticker = "AVAX-USD"
        [providers.market_config.currency_pair_to_market_configs."AVAX/USD".currency_pair]
          Base = "AVAX"
          Quote = "USD"
      [providers.market_config.currency_pair_to_market_configs."BITCOIN/USD"]
        ticker = "BTC-USD"
        [providers.market_config.currency_pair_to_market_configs."BITCOIN/USD".currency_pair]
          Base = "BITCOIN"
          Quote = "USD"
      [providers.market_config.currency_pair_to_market_configs."CELESTIA/USD"]
        ticker = "TIA-USD"
        [providers.market_config.currency_pair_to_market_configs."CELESTIA/USD".currency_pair]
          Base = "CELESTIA"
          Quote = "USD"
      [providers.market_config.currency_pair_to_market_configs."DYDX/USD"]
        ticker = "DYDX-USD"
        [providers.market_config.currency_pair_to_market_configs."DYDX/USD".currency_pair]
          Base = "DYDX"
          Quote = "USD"
      [providers.market_config.currency_pair_to_market_configs."ETHEREUM/BITCOIN"]
        ticker = "ETH-BTC"
        [providers.market_config.currency_pair_to_market_configs."ETHEREUM/BITCOIN".currency_pair]
          Base = "ETHEREUM"
          Quote = "BITCOIN"
      [providers.market_config.currency_pair_to_market_configs."ETHEREUM/USD"]
        ticker = "ETH-USD"
        [providers.market_config.currency_pair_to_market_configs."ETHEREUM/USD".currency_pair]
          Base = "ETHEREUM"
          Quote = "USD"
      [providers.market_config.currency_pair_to_market_configs."SOLANA/USD"]
        ticker = "SOL-USD"
        [providers.market_config.currency_pair_to_market_configs."SOLANA/USD".currency_pair]
          Base = "SOLANA"
          Quote = "USD"

[[providers]]
  name = "bybit"
  [providers.api]
    enabled = false
    timeout = "0s"
    interval = "0s"
    max_queries = 0
    atomic = false
    url = ""
    name = ""
  [providers.web_socket]
    enabled = true
    max_buffer_size = 1000
    reconnection_timeout = "10s"
    wss = "wss://stream.bybit.com/v5/public/spot"
    name = "bybit"
    read_buffer_size = 0
    write_buffer_size = 0
    handshake_timeout = "45s"
    enable_compression = false
    read_deadline = "45s"
    write_deadline = "45s"
    ping_interval = "20s"
  [providers.market_config]
    name = "bybit"
    [providers.market_config.currency_pair_to_market_configs]
      [providers.market_config.currency_pair_to_market_configs."ATOM/USD"]
        ticker = "ATOMUSDT"
        [providers.market_config.currency_pair_to_market_configs."ATOM/USD".currency_pair]
          Base = "ATOM"
          Quote = "USD"
      [providers.market_config.currency_pair_to_market_configs."AVAX/USD"]
        ticker = "AVAXUSDT"
        [providers.market_config.currency_pair_to_market_configs."AVAX/USD".currency_pair]
          Base = "AVAX"
          Quote = "USD"
      [providers.market_config.currency_pair_to_market_configs."BITCOIN/USD"]
        ticker = "BTCUSDT"
        [providers.market_config.currency_pair_to_market_configs."BITCOIN/USD".currency_pair]
          Base = "BITCOIN"
          Quote = "USD"
      [providers.market_config.currency_pair_to_market_configs."DYDX/USD"]
        ticker = "DYDXUSDT"
        [providers.market_config.currency_pair_to_market_configs."DYDX/USD".currency_pair]
          Base = "DYDX"
          Quote = "USD"
      [providers.market_config.currency_pair_to_market_configs."ETHEREUM/USD"]
        ticker = "ETHUSDT"
        [providers.market_config.currency_pair_to_market_configs."ETHEREUM/USD".currency_pair]
          Base = "ETHEREUM"
          Quote = "USD"
      [providers.market_config.currency_pair_to_market_configs."SOLANA/USD"]
        ticker = "SOLUSDT"
        [providers.market_config.currency_pair_to_market_configs."SOLANA/USD".currency_pair]
          Base = "SOLANA"
          Quote = "USD"

[[currency_pairs]]
  Base = "BITCOIN"
  Quote = "USD"

[[currency_pairs]]
  Base = "ETHEREUM"
  Quote = "USD"

[[currency_pairs]]
  Base = "ATOM"
  Quote = "USD"

[[currency_pairs]]
  Base = "SOLANA"
  Quote = "USD"

[[currency_pairs]]
  Base = "CELESTIA"
  Quote = "USD"

[[currency_pairs]]
  Base = "AVAX"
  Quote = "USD"

[[currency_pairs]]
  Base = "DYDX"
  Quote = "USD"

[[currency_pairs]]
  Base = "ETHEREUM"
  Quote = "BITCOIN"

[[currency_pairs]]
  Base = "OSMOSIS"
  Quote = "USD"

[metrics]
  prometheus_server_address = "localhost:8000"
  enabled = true<|MERGE_RESOLUTION|>--- conflicted
+++ resolved
@@ -214,6 +214,7 @@
     enable_compression = false
     read_deadline = "45s"
     write_deadline = "5s"
+    ping_interval = "0s"
   [providers.market_config]
     name = "coinbase"
     [providers.market_config.currency_pair_to_market_configs]
@@ -403,7 +404,7 @@
           Quote = "USD"
 
 [[providers]]
-  name = "okx"
+  name = "bybit"
   [providers.api]
     enabled = false
     timeout = "0s"
@@ -416,69 +417,51 @@
     enabled = true
     max_buffer_size = 1000
     reconnection_timeout = "10s"
-<<<<<<< HEAD
-    wss = "wss://ws.kraken.com"
-    name = "kraken"
-=======
-    wss = "wss://ws.okx.com:8443/ws/v5/public"
-    name = "okx"
->>>>>>> 13979848
+    wss = "wss://stream.bybit.com/v5/public/spot"
+    name = "bybit"
     read_buffer_size = 0
     write_buffer_size = 0
     handshake_timeout = "45s"
     enable_compression = false
     read_deadline = "45s"
     write_deadline = "45s"
-<<<<<<< HEAD
-    ping_interval = "0s"
-=======
->>>>>>> 13979848
-  [providers.market_config]
-    name = "okx"
-    [providers.market_config.currency_pair_to_market_configs]
-      [providers.market_config.currency_pair_to_market_configs."ATOM/USD"]
-        ticker = "ATOM-USD"
+    ping_interval = "15s"
+  [providers.market_config]
+    name = "bybit"
+    [providers.market_config.currency_pair_to_market_configs]
+      [providers.market_config.currency_pair_to_market_configs."ATOM/USD"]
+        ticker = "ATOMUSDT"
         [providers.market_config.currency_pair_to_market_configs."ATOM/USD".currency_pair]
           Base = "ATOM"
           Quote = "USD"
       [providers.market_config.currency_pair_to_market_configs."AVAX/USD"]
-        ticker = "AVAX-USD"
+        ticker = "AVAXUSDT"
         [providers.market_config.currency_pair_to_market_configs."AVAX/USD".currency_pair]
           Base = "AVAX"
           Quote = "USD"
       [providers.market_config.currency_pair_to_market_configs."BITCOIN/USD"]
-        ticker = "BTC-USD"
-        [providers.market_config.currency_pair_to_market_configs."BITCOIN/USD".currency_pair]
-          Base = "BITCOIN"
-          Quote = "USD"
-      [providers.market_config.currency_pair_to_market_configs."CELESTIA/USD"]
-        ticker = "TIA-USD"
-        [providers.market_config.currency_pair_to_market_configs."CELESTIA/USD".currency_pair]
-          Base = "CELESTIA"
-          Quote = "USD"
-      [providers.market_config.currency_pair_to_market_configs."DYDX/USD"]
-        ticker = "DYDX-USD"
-        [providers.market_config.currency_pair_to_market_configs."DYDX/USD".currency_pair]
-          Base = "DYDX"
-          Quote = "USD"
-      [providers.market_config.currency_pair_to_market_configs."ETHEREUM/BITCOIN"]
-        ticker = "ETH-BTC"
-        [providers.market_config.currency_pair_to_market_configs."ETHEREUM/BITCOIN".currency_pair]
-          Base = "ETHEREUM"
-          Quote = "BITCOIN"
-      [providers.market_config.currency_pair_to_market_configs."ETHEREUM/USD"]
-        ticker = "ETH-USD"
-        [providers.market_config.currency_pair_to_market_configs."ETHEREUM/USD".currency_pair]
-          Base = "ETHEREUM"
-          Quote = "USD"
-      [providers.market_config.currency_pair_to_market_configs."SOLANA/USD"]
-        ticker = "SOL-USD"
-        [providers.market_config.currency_pair_to_market_configs."SOLANA/USD".currency_pair]
-          Base = "SOLANA"
-          Quote = "USD"
-
-[[providers]]
-  name = "bybit"
+        ticker = "BTCUSDT"
+        [providers.market_config.currency_pair_to_market_configs."BITCOIN/USD".currency_pair]
+          Base = "BITCOIN"
+          Quote = "USD"
+      [providers.market_config.currency_pair_to_market_configs."DYDX/USD"]
+        ticker = "DYDXUSDT"
+        [providers.market_config.currency_pair_to_market_configs."DYDX/USD".currency_pair]
+          Base = "DYDX"
+          Quote = "USD"
+      [providers.market_config.currency_pair_to_market_configs."ETHEREUM/USD"]
+        ticker = "ETHUSDT"
+        [providers.market_config.currency_pair_to_market_configs."ETHEREUM/USD".currency_pair]
+          Base = "ETHEREUM"
+          Quote = "USD"
+      [providers.market_config.currency_pair_to_market_configs."SOLANA/USD"]
+        ticker = "SOLUSDT"
+        [providers.market_config.currency_pair_to_market_configs."SOLANA/USD".currency_pair]
+          Base = "SOLANA"
+          Quote = "USD"
+
+[[providers]]
+  name = "okx"
   [providers.api]
     enabled = false
     timeout = "0s"
@@ -491,45 +474,55 @@
     enabled = true
     max_buffer_size = 1000
     reconnection_timeout = "10s"
-    wss = "wss://stream.bybit.com/v5/public/spot"
-    name = "bybit"
+    wss = "wss://ws.okx.com:8443/ws/v5/public"
+    name = "okx"
     read_buffer_size = 0
     write_buffer_size = 0
     handshake_timeout = "45s"
     enable_compression = false
     read_deadline = "45s"
     write_deadline = "45s"
-    ping_interval = "20s"
-  [providers.market_config]
-    name = "bybit"
-    [providers.market_config.currency_pair_to_market_configs]
-      [providers.market_config.currency_pair_to_market_configs."ATOM/USD"]
-        ticker = "ATOMUSDT"
+    ping_interval = "0s"
+  [providers.market_config]
+    name = "okx"
+    [providers.market_config.currency_pair_to_market_configs]
+      [providers.market_config.currency_pair_to_market_configs."ATOM/USD"]
+        ticker = "ATOM-USD"
         [providers.market_config.currency_pair_to_market_configs."ATOM/USD".currency_pair]
           Base = "ATOM"
           Quote = "USD"
       [providers.market_config.currency_pair_to_market_configs."AVAX/USD"]
-        ticker = "AVAXUSDT"
+        ticker = "AVAX-USD"
         [providers.market_config.currency_pair_to_market_configs."AVAX/USD".currency_pair]
           Base = "AVAX"
           Quote = "USD"
       [providers.market_config.currency_pair_to_market_configs."BITCOIN/USD"]
-        ticker = "BTCUSDT"
-        [providers.market_config.currency_pair_to_market_configs."BITCOIN/USD".currency_pair]
-          Base = "BITCOIN"
-          Quote = "USD"
-      [providers.market_config.currency_pair_to_market_configs."DYDX/USD"]
-        ticker = "DYDXUSDT"
-        [providers.market_config.currency_pair_to_market_configs."DYDX/USD".currency_pair]
-          Base = "DYDX"
-          Quote = "USD"
-      [providers.market_config.currency_pair_to_market_configs."ETHEREUM/USD"]
-        ticker = "ETHUSDT"
-        [providers.market_config.currency_pair_to_market_configs."ETHEREUM/USD".currency_pair]
-          Base = "ETHEREUM"
-          Quote = "USD"
-      [providers.market_config.currency_pair_to_market_configs."SOLANA/USD"]
-        ticker = "SOLUSDT"
+        ticker = "BTC-USD"
+        [providers.market_config.currency_pair_to_market_configs."BITCOIN/USD".currency_pair]
+          Base = "BITCOIN"
+          Quote = "USD"
+      [providers.market_config.currency_pair_to_market_configs."CELESTIA/USD"]
+        ticker = "TIA-USD"
+        [providers.market_config.currency_pair_to_market_configs."CELESTIA/USD".currency_pair]
+          Base = "CELESTIA"
+          Quote = "USD"
+      [providers.market_config.currency_pair_to_market_configs."DYDX/USD"]
+        ticker = "DYDX-USD"
+        [providers.market_config.currency_pair_to_market_configs."DYDX/USD".currency_pair]
+          Base = "DYDX"
+          Quote = "USD"
+      [providers.market_config.currency_pair_to_market_configs."ETHEREUM/BITCOIN"]
+        ticker = "ETH-BTC"
+        [providers.market_config.currency_pair_to_market_configs."ETHEREUM/BITCOIN".currency_pair]
+          Base = "ETHEREUM"
+          Quote = "BITCOIN"
+      [providers.market_config.currency_pair_to_market_configs."ETHEREUM/USD"]
+        ticker = "ETH-USD"
+        [providers.market_config.currency_pair_to_market_configs."ETHEREUM/USD".currency_pair]
+          Base = "ETHEREUM"
+          Quote = "USD"
+      [providers.market_config.currency_pair_to_market_configs."SOLANA/USD"]
+        ticker = "SOL-USD"
         [providers.market_config.currency_pair_to_market_configs."SOLANA/USD".currency_pair]
           Base = "SOLANA"
           Quote = "USD"
