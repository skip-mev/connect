--- conflicted
+++ resolved
@@ -193,8 +193,6 @@
           Quote = "USD"
 
 [[providers]]
-<<<<<<< HEAD
-=======
   name = "bitfinex"
   [providers.api]
     enabled = false
@@ -257,7 +255,6 @@
           Quote = "USD"
 
 [[providers]]
->>>>>>> 7bc11313
   name = "bybit"
   [providers.api]
     enabled = false
@@ -526,7 +523,6 @@
           Quote = "USD"
 
 [[providers]]
-<<<<<<< HEAD
   name = "kucoin"
   [providers.api]
     enabled = false
@@ -599,8 +595,6 @@
           Quote = "USD"
 
 [[providers]]
-=======
->>>>>>> 7bc11313
   name = "okx"
   [providers.api]
     enabled = false
