package simapp

import (
	"fmt"
	"math/big"
	"net/http"

	"github.com/skip-mev/slinky/providers/websockets/bybit"

	"go.uber.org/zap"

	"github.com/skip-mev/slinky/oracle/config"
	"github.com/skip-mev/slinky/pkg/math"
	"github.com/skip-mev/slinky/providers/apis/binance"
	coinbaseapi "github.com/skip-mev/slinky/providers/apis/coinbase"
	"github.com/skip-mev/slinky/providers/apis/coingecko"
	"github.com/skip-mev/slinky/providers/base"
	apihandlers "github.com/skip-mev/slinky/providers/base/api/handlers"
	apimetrics "github.com/skip-mev/slinky/providers/base/api/metrics"
	providermetrics "github.com/skip-mev/slinky/providers/base/metrics"
	wshandlers "github.com/skip-mev/slinky/providers/base/websocket/handlers"
	wsmetrics "github.com/skip-mev/slinky/providers/base/websocket/metrics"
	"github.com/skip-mev/slinky/providers/static"
	providertypes "github.com/skip-mev/slinky/providers/types"
	coinbasews "github.com/skip-mev/slinky/providers/websockets/coinbase"
	"github.com/skip-mev/slinky/providers/websockets/cryptodotcom"
	"github.com/skip-mev/slinky/providers/websockets/kraken"
	"github.com/skip-mev/slinky/providers/websockets/okx"
	oracletypes "github.com/skip-mev/slinky/x/oracle/types"
)

// DefaultProviderFactory returns a sample implementation of the provider factory. This provider
// factory function returns providers that are API & web socket based.
func DefaultProviderFactory() providertypes.ProviderFactory[oracletypes.CurrencyPair, *big.Int] {
	return func(logger *zap.Logger, cfg config.OracleConfig) ([]providertypes.Provider[oracletypes.CurrencyPair, *big.Int], error) {
		if err := cfg.ValidateBasic(); err != nil {
			return nil, err
		}

		cps := cfg.CurrencyPairs

		// Create the metrics that are used by the providers.
		mWebSocket := wsmetrics.NewWebSocketMetricsFromConfig(cfg.Metrics)
		mAPI := apimetrics.NewAPIMetricsFromConfig(cfg.Metrics)
		mProviders := providermetrics.NewProviderMetricsFromConfig(cfg.Metrics)

		// Create the providers.
		providers := make([]providertypes.Provider[oracletypes.CurrencyPair, *big.Int], 0)
		for _, p := range cfg.Providers {
			switch {
			case p.API.Enabled:
				provider, err := apiProviderFromProviderConfig(logger, p, cps, mAPI, mProviders)
				if err != nil {
					return nil, err
				}

				providers = append(providers, provider)
			case p.WebSocket.Enabled:
				provider, err := webSocketProviderFromProviderConfig(logger, p, cps, mWebSocket, mProviders)
				if err != nil {
					return nil, err
				}

				providers = append(providers, provider)
			default:
				logger.Info("unknown provider type", zap.String("provider", p.Name))
				return nil, fmt.Errorf("unknown provider type: %s", p.Name)
			}
		}

		return providers, nil
	}
}

// apiProviderFromProviderConfig returns an API provider from a provider config. These providers are
// NOT production ready and are only meant for testing purposes.
func apiProviderFromProviderConfig(
	logger *zap.Logger,
	cfg config.ProviderConfig,
	cps []oracletypes.CurrencyPair,
	mAPI apimetrics.APIMetrics,
	mProvider providermetrics.ProviderMetrics,
) (providertypes.Provider[oracletypes.CurrencyPair, *big.Int], error) {
	// Validate the provider config.
	err := cfg.ValidateBasic()
	if err != nil {
		return nil, err
	}

	// Filter the currency pairs to only include the ones that are configured in the provider
	// config.
	filteredCPs, err := filterForConfiguredCurrencyPairs(logger, cps, cfg)
	if err != nil {
		return nil, err
	}

	// Create the underlying client that will be used to fetch data from the API. This client
	// will limit the number of concurrent connections and uses the configured timeout to
	// ensure requests do not hang.
	maxCons := math.Min(len(cps), cfg.API.MaxQueries)
	client := &http.Client{
		Transport: &http.Transport{MaxConnsPerHost: maxCons},
		Timeout:   cfg.API.Timeout,
	}

	var (
		apiDataHandler apihandlers.APIDataHandler[oracletypes.CurrencyPair, *big.Int]
		requestHandler apihandlers.RequestHandler
	)

	switch cfg.Name {
	case binance.Name:
		apiDataHandler, err = binance.NewAPIHandler(cfg)
	case coinbaseapi.Name:
		apiDataHandler, err = coinbaseapi.NewAPIHandler(cfg)
	case coingecko.Name:
		apiDataHandler, err = coingecko.NewAPIHandler(cfg)
	case static.Name:
		apiDataHandler, err = static.NewAPIHandler(cfg)
		if err != nil {
			return nil, err
		}

		requestHandler = static.NewStaticMockClient()
	default:
		return nil, fmt.Errorf("unknown provider: %s", cfg.Name)
	}
	if err != nil {
		return nil, err
	}

	// If a custom request handler is not provided, create a new default one.
	if requestHandler == nil {
		requestHandler = apihandlers.NewRequestHandlerImpl(client)
	}

	// Create the API query handler which encapsulates all of the fetching and parsing logic.
	apiQueryHandler, err := apihandlers.NewAPIQueryHandler[oracletypes.CurrencyPair, *big.Int](
		logger,
		cfg.API,
		requestHandler,
		apiDataHandler,
		mAPI,
	)
	if err != nil {
		return nil, err
	}

	// Create the provider.
	return base.NewProvider[oracletypes.CurrencyPair, *big.Int](
		base.WithName[oracletypes.CurrencyPair, *big.Int](cfg.Name),
		base.WithLogger[oracletypes.CurrencyPair, *big.Int](logger),
		base.WithAPIQueryHandler(apiQueryHandler),
		base.WithAPIConfig[oracletypes.CurrencyPair, *big.Int](cfg.API),
		base.WithIDs[oracletypes.CurrencyPair, *big.Int](filteredCPs),
		base.WithMetrics[oracletypes.CurrencyPair, *big.Int](mProvider),
	)
}

// webSocketProviderFromProviderConfig returns a websocket provider from a provider config. These providers are
// NOT production ready and are only meant for testing purposes.
func webSocketProviderFromProviderConfig(
	logger *zap.Logger,
	cfg config.ProviderConfig,
	cps []oracletypes.CurrencyPair,
	wsMetrics wsmetrics.WebSocketMetrics,
	pMetrics providermetrics.ProviderMetrics,
) (providertypes.Provider[oracletypes.CurrencyPair, *big.Int], error) {
	// Validate the provider config.
	err := cfg.ValidateBasic()
	if err != nil {
		return nil, err
	}

	// Filter the currency pairs to only include the ones that are configured in the provider
	// config.
	filteredCPs, err := filterForConfiguredCurrencyPairs(logger, cps, cfg)
	if err != nil {
		return nil, err
	}

	var (
		wsDataHandler wshandlers.WebSocketDataHandler[oracletypes.CurrencyPair, *big.Int]
		connHandler   wshandlers.WebSocketConnHandler
	)

	switch cfg.Name {
	case coinbasews.Name:
		wsDataHandler, err = coinbasews.NewWebSocketDataHandler(logger, cfg)
	case cryptodotcom.Name:
		wsDataHandler, err = cryptodotcom.NewWebSocketDataHandler(logger, cfg)
<<<<<<< HEAD
	case okx.Name:
		wsDataHandler, err = okx.NewWebSocketDataHandler(logger, cfg)
	case bybit.Name:
		wsDataHandler, err = bybit.NewWebSocketDataHandler(logger, cfg)
=======
>>>>>>> 13979848
	case kraken.Name:
		wsDataHandler, err = kraken.NewWebSocketDataHandler(logger, cfg)
	case okx.Name:
		wsDataHandler, err = okx.NewWebSocketDataHandler(logger, cfg)
	default:
		return nil, fmt.Errorf("unknown provider: %s", cfg.Name)
	}
	if err != nil {
		return nil, err
	}

	// If a custom request handler is not provided, create a new default one.
	if connHandler == nil {
		connHandler, err = wshandlers.NewWebSocketHandlerImpl(cfg.WebSocket)
		if err != nil {
			return nil, err
		}
	}

	// Create the web socket query handler which encapsulates all fetching and parsing logic.
	wsQueryHandler, err := wshandlers.NewWebSocketQueryHandler[oracletypes.CurrencyPair, *big.Int](
		logger,
		cfg.WebSocket,
		wsDataHandler,
		connHandler,
		wsMetrics,
	)
	if err != nil {
		return nil, err
	}

	// Create the provider.
	return base.NewProvider[oracletypes.CurrencyPair, *big.Int](
		base.WithName[oracletypes.CurrencyPair, *big.Int](cfg.Name),
		base.WithLogger[oracletypes.CurrencyPair, *big.Int](logger),
		base.WithWebSocketQueryHandler(wsQueryHandler),
		base.WithWebSocketConfig[oracletypes.CurrencyPair, *big.Int](cfg.WebSocket),
		base.WithIDs[oracletypes.CurrencyPair, *big.Int](filteredCPs),
		base.WithMetrics[oracletypes.CurrencyPair, *big.Int](pMetrics),
	)
}

// filterForConfiguredCurrencyPairs returns the set of currency pairs that are configured in the
// providers config.
func filterForConfiguredCurrencyPairs(
	logger *zap.Logger,
	cps []oracletypes.CurrencyPair,
	cfg config.ProviderConfig,
) ([]oracletypes.CurrencyPair, error) {
	filteredCps := make([]oracletypes.CurrencyPair, 0)

	for _, cp := range cps {
		if _, ok := cfg.Market.CurrencyPairToMarketConfigs[cp.String()]; ok {
			logger.Debug("provider supports currency pair", zap.String("currency_pair", cp.String()), zap.String("provider", cfg.Name))
			filteredCps = append(filteredCps, cp)
		} else {
			logger.Debug("provider does not support currency pair", zap.String("currency_pair", cp.String()), zap.String("provider", cfg.Name))
		}
	}

	if len(filteredCps) == 0 {
		return nil, fmt.Errorf("no currency pairs supported by provider: %s", cfg.Name)
	}

	return filteredCps, nil
}<|MERGE_RESOLUTION|>--- conflicted
+++ resolved
@@ -189,13 +189,8 @@
 		wsDataHandler, err = coinbasews.NewWebSocketDataHandler(logger, cfg)
 	case cryptodotcom.Name:
 		wsDataHandler, err = cryptodotcom.NewWebSocketDataHandler(logger, cfg)
-<<<<<<< HEAD
-	case okx.Name:
-		wsDataHandler, err = okx.NewWebSocketDataHandler(logger, cfg)
 	case bybit.Name:
 		wsDataHandler, err = bybit.NewWebSocketDataHandler(logger, cfg)
-=======
->>>>>>> 13979848
 	case kraken.Name:
 		wsDataHandler, err = kraken.NewWebSocketDataHandler(logger, cfg)
 	case okx.Name:
