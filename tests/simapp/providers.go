--- conflicted
+++ resolved
@@ -187,16 +187,12 @@
 	case cryptodotcom.Name:
 		wsDataHandler, err = cryptodotcom.NewWebSocketDataHandler(logger, cfg)
 	case okx.Name:
-<<<<<<< HEAD
-		wsDataHandler, err = okx.NewWebSocketDataHandlerFromConfig(logger, cfg)
+		wsDataHandler, err = okx.NewWebSocketDataHandler(logger, cfg)
 	case bybit.Name:
-		wsDataHandler, err = bybit.NewWebSocketDataHandlerFromConfig(logger, cfg)
+		wsDataHandler, err = bybit.NewWebSocketDataHandler(logger, cfg)
 		connHandler = bybit.NewWebSocketHandler(logger)
-=======
-		wsDataHandler, err = okx.NewWebSocketDataHandler(logger, cfg)
 	case kraken.Name:
 		wsDataHandler, err = kraken.NewWebSocketDataHandler(logger, cfg)
->>>>>>> 8377f347
 	default:
 		return nil, fmt.Errorf("unknown provider: %s", cfg.Name)
 	}
