module github.com/skip-mev/slinky/tests/integration

replace (
	github.com/gogo/protobuf => github.com/regen-network/protobuf v1.3.3-alpha.regen.1
	github.com/skip-mev/slinky => ../../
	github.com/strangelove-ventures/interchaintest/v8 => github.com/skip-mev/interchaintest/v8 v8.0.1-0.20231220192514-051193d277eb // TODO(nikhil): move away from skip fork when possible
)

go 1.21

toolchain go1.21.0

require (
	cosmossdk.io/math v1.2.0
	github.com/cometbft/cometbft v0.38.5
	github.com/cosmos/cosmos-sdk v0.50.3
	github.com/pelletier/go-toml v1.9.5
	github.com/skip-mev/slinky v0.0.0-00010101000000-000000000000
	github.com/strangelove-ventures/interchaintest/v8 v8.0.0
	github.com/stretchr/testify v1.8.4
	go.uber.org/zap v1.26.0
	google.golang.org/grpc v1.61.0
)

require (
	cloud.google.com/go v0.110.10 // indirect
	cloud.google.com/go/compute v1.23.3 // indirect
	cloud.google.com/go/compute/metadata v0.2.3 // indirect
	cloud.google.com/go/iam v1.1.5 // indirect
	cloud.google.com/go/storage v1.35.1 // indirect
	cosmossdk.io/api v0.7.2 // indirect
	cosmossdk.io/collections v0.4.0 // indirect
	cosmossdk.io/core v0.11.0 // indirect
	cosmossdk.io/depinject v1.0.0-alpha.4 // indirect
	cosmossdk.io/errors v1.0.1 // indirect
	cosmossdk.io/log v1.3.1 // indirect
	cosmossdk.io/store v1.0.2 // indirect
	cosmossdk.io/x/tx v0.13.0 // indirect
	cosmossdk.io/x/upgrade v0.1.1 // indirect
	filippo.io/edwards25519 v1.0.0 // indirect
	github.com/99designs/go-keychain v0.0.0-20191008050251-8e49817e8af4 // indirect
	github.com/99designs/keyring v1.2.1 // indirect
	github.com/BurntSushi/toml v1.3.2 // indirect
	github.com/DataDog/datadog-go v3.2.0+incompatible // indirect
	github.com/DataDog/zstd v1.5.5 // indirect
	github.com/Microsoft/go-winio v0.6.1 // indirect
	github.com/avast/retry-go/v4 v4.5.1 // indirect
	github.com/aws/aws-sdk-go v1.44.224 // indirect
	github.com/beorn7/perks v1.0.1 // indirect
	github.com/bgentry/go-netrc v0.0.0-20140422174119-9fd32a8b3d3d // indirect
	github.com/bgentry/speakeasy v0.1.1-0.20220910012023-760eaf8b6816 // indirect
	github.com/bits-and-blooms/bitset v1.13.0 // indirect
	github.com/btcsuite/btcd/btcec/v2 v2.3.2 // indirect
	github.com/cenkalti/backoff/v4 v4.1.3 // indirect
	github.com/cespare/xxhash v1.1.0 // indirect
	github.com/cespare/xxhash/v2 v2.2.0 // indirect
	github.com/chzyer/readline v1.5.1 // indirect
	github.com/cockroachdb/errors v1.11.1 // indirect
	github.com/cockroachdb/logtags v0.0.0-20230118201751-21c54148d20b // indirect
	github.com/cockroachdb/pebble v0.0.0-20231102162011-844f0582c2eb // indirect
	github.com/cockroachdb/redact v1.1.5 // indirect
	github.com/cockroachdb/tokenbucket v0.0.0-20230807174530-cc333fc44b06 // indirect
	github.com/cometbft/cometbft-db v0.9.1 // indirect
	github.com/cosmos/btcutil v1.0.5 // indirect
	github.com/cosmos/cosmos-db v1.0.0 // indirect
	github.com/cosmos/cosmos-proto v1.0.0-beta.3 // indirect
	github.com/cosmos/go-bip39 v1.0.0 // indirect
	github.com/cosmos/gogogateway v1.2.0 // indirect
	github.com/cosmos/gogoproto v1.4.11 // indirect
	github.com/cosmos/iavl v1.0.0 // indirect
	github.com/cosmos/ibc-go/modules/capability v1.0.0 // indirect
	github.com/cosmos/ibc-go/v8 v8.0.0 // indirect
	github.com/cosmos/ics23/go v0.10.0 // indirect
	github.com/cosmos/ledger-cosmos-go v0.13.3 // indirect
	github.com/danieljoos/wincred v1.1.2 // indirect
	github.com/davecgh/go-spew v1.1.2-0.20180830191138-d8f796af33cc // indirect
	github.com/decred/dcrd/dcrec/secp256k1/v4 v4.2.0 // indirect
	github.com/desertbit/timer v0.0.0-20180107155436-c41aec40b27f // indirect
	github.com/dgraph-io/badger/v2 v2.2007.4 // indirect
	github.com/dgraph-io/ristretto v0.1.1 // indirect
	github.com/dgryski/go-farm v0.0.0-20200201041132-a6ae2369ad13 // indirect
	github.com/docker/distribution v2.8.2+incompatible // indirect
	github.com/docker/docker v24.0.7+incompatible // indirect
	github.com/docker/go-connections v0.4.0 // indirect
	github.com/docker/go-units v0.5.0 // indirect
	github.com/dustin/go-humanize v1.0.1 // indirect
	github.com/dvsekhvalnov/jose2go v1.6.0 // indirect
	github.com/emicklei/dot v1.6.0 // indirect
	github.com/fatih/color v1.16.0 // indirect
	github.com/felixge/httpsnoop v1.0.4 // indirect
	github.com/fsnotify/fsnotify v1.7.0 // indirect
	github.com/getsentry/sentry-go v0.25.0 // indirect
	github.com/go-kit/kit v0.13.0 // indirect
	github.com/go-kit/log v0.2.1 // indirect
	github.com/go-logfmt/logfmt v0.6.0 // indirect
	github.com/gobwas/ws v1.1.0 // indirect
	github.com/godbus/dbus v0.0.0-20190726142602-4481cbc300e2 // indirect
	github.com/gogo/googleapis v1.4.1 // indirect
	github.com/gogo/protobuf v1.3.2 // indirect
	github.com/golang/glog v1.2.0 // indirect
	github.com/golang/groupcache v0.0.0-20210331224755-41bb18bfe9da // indirect
	github.com/golang/mock v1.6.0 // indirect
	github.com/golang/protobuf v1.5.3 // indirect
	github.com/golang/snappy v0.0.5-0.20220116011046-fa5810519dcb // indirect
	github.com/google/btree v1.1.2 // indirect
	github.com/google/go-cmp v0.6.0 // indirect
	github.com/google/orderedcode v0.0.1 // indirect
	github.com/google/s2a-go v0.1.7 // indirect
	github.com/google/uuid v1.4.0 // indirect
	github.com/googleapis/enterprise-certificate-proxy v0.3.2 // indirect
	github.com/googleapis/gax-go/v2 v2.12.0 // indirect
	github.com/gorilla/handlers v1.5.2 // indirect
	github.com/gorilla/mux v1.8.1 // indirect
	github.com/gorilla/websocket v1.5.1 // indirect
	github.com/grpc-ecosystem/go-grpc-middleware v1.4.0 // indirect
	github.com/grpc-ecosystem/grpc-gateway v1.16.0 // indirect
	github.com/gsterjov/go-libsecret v0.0.0-20161001094733-a6f4afe4910c // indirect
	github.com/hashicorp/go-cleanhttp v0.5.2 // indirect
	github.com/hashicorp/go-getter v1.7.3 // indirect
	github.com/hashicorp/go-hclog v1.5.0 // indirect
	github.com/hashicorp/go-immutable-radix v1.3.1 // indirect
	github.com/hashicorp/go-metrics v0.5.2 // indirect
	github.com/hashicorp/go-plugin v1.5.2 // indirect
	github.com/hashicorp/go-safetemp v1.0.0 // indirect
	github.com/hashicorp/go-version v1.6.0 // indirect
	github.com/hashicorp/golang-lru v1.0.2 // indirect
	github.com/hashicorp/hcl v1.0.0 // indirect
	github.com/hashicorp/yamux v0.1.1 // indirect
	github.com/hdevalence/ed25519consensus v0.1.0 // indirect
	github.com/huandu/skiplist v1.2.0 // indirect
	github.com/iancoleman/strcase v0.3.0 // indirect
	github.com/icza/dyno v0.0.0-20230330125955-09f820a8d9c0 // indirect
	github.com/improbable-eng/grpc-web v0.15.0 // indirect
	github.com/inconshreveable/mousetrap v1.1.0 // indirect
	github.com/jmespath/go-jmespath v0.4.0 // indirect
	github.com/jmhodges/levigo v1.0.0 // indirect
	github.com/kballard/go-shellquote v0.0.0-20180428030007-95032a82bc51 // indirect
	github.com/klauspost/compress v1.17.6 // indirect
	github.com/kr/pretty v0.3.1 // indirect
	github.com/kr/text v0.2.0 // indirect
	github.com/lib/pq v1.10.9 // indirect
	github.com/libp2p/go-buffer-pool v0.1.0 // indirect
	github.com/linxGnu/grocksdb v1.8.6 // indirect
	github.com/magiconair/properties v1.8.7 // indirect
	github.com/manifoldco/promptui v0.9.0 // indirect
	github.com/mattn/go-colorable v0.1.13 // indirect
	github.com/mattn/go-isatty v0.0.20 // indirect
	github.com/matttproud/golang_protobuf_extensions/v2 v2.0.0 // indirect
	github.com/minio/highwayhash v1.0.2 // indirect
	github.com/mitchellh/go-homedir v1.1.0 // indirect
	github.com/mitchellh/go-testing-interface v1.14.1 // indirect
	github.com/mitchellh/mapstructure v1.5.0 // indirect
	github.com/mtibben/percent v0.2.1 // indirect
	github.com/oasisprotocol/curve25519-voi v0.0.0-20230904125328-1f23a7beb09a // indirect
	github.com/oklog/run v1.1.0 // indirect
	github.com/opencontainers/go-digest v1.0.0 // indirect
	github.com/opencontainers/image-spec v1.1.0-rc2 // indirect
	github.com/pelletier/go-toml/v2 v2.1.1 // indirect
	github.com/petermattis/goid v0.0.0-20230904192822-1876fd5063bc // indirect
	github.com/pkg/errors v0.9.1 // indirect
	github.com/pmezard/go-difflib v1.0.1-0.20181226105442-5d4384ee4fb2 // indirect
	github.com/prometheus/client_golang v1.18.0 // indirect
	github.com/prometheus/client_model v0.5.0 // indirect
	github.com/prometheus/common v0.45.0 // indirect
	github.com/prometheus/procfs v0.12.0 // indirect
	github.com/rcrowley/go-metrics v0.0.0-20201227073835-cf1acfcdf475 // indirect
	github.com/remyoudompheng/bigfft v0.0.0-20230129092748-24d4a6f8daec // indirect
	github.com/rogpeppe/go-internal v1.12.0 // indirect
	github.com/rs/cors v1.8.3 // indirect
	github.com/rs/zerolog v1.32.0 // indirect
	github.com/sagikazarmark/locafero v0.4.0 // indirect
	github.com/sagikazarmark/slog-shim v0.1.0 // indirect
	github.com/sasha-s/go-deadlock v0.3.1 // indirect
	github.com/sourcegraph/conc v0.3.0 // indirect
	github.com/spf13/afero v1.11.0 // indirect
	github.com/spf13/cast v1.6.0 // indirect
	github.com/spf13/cobra v1.8.0 // indirect
	github.com/spf13/pflag v1.0.5 // indirect
	github.com/spf13/viper v1.18.2 // indirect
	github.com/subosito/gotenv v1.6.0 // indirect
	github.com/syndtr/goleveldb v1.0.1-0.20220721030215-126854af5e6d // indirect
	github.com/tendermint/go-amino v0.16.0 // indirect
	github.com/tidwall/btree v1.7.0 // indirect
	github.com/ulikunitz/xz v0.5.11 // indirect
	github.com/zondax/hid v0.9.2 // indirect
	github.com/zondax/ledger-go v0.14.3 // indirect
	go.etcd.io/bbolt v1.3.8 // indirect
	go.opencensus.io v0.24.0 // indirect
	go.uber.org/multierr v1.11.0 // indirect
<<<<<<< HEAD
	golang.org/x/crypto v0.18.0 // indirect
	golang.org/x/exp v0.0.0-20240103183307-be819d1f06fc // indirect
	golang.org/x/mod v0.14.0 // indirect
	golang.org/x/net v0.20.0 // indirect
=======
	golang.org/x/crypto v0.19.0 // indirect
	golang.org/x/exp v0.0.0-20240103183307-be819d1f06fc // indirect
	golang.org/x/mod v0.15.0 // indirect
	golang.org/x/net v0.21.0 // indirect
>>>>>>> ff3e3f07
	golang.org/x/oauth2 v0.15.0 // indirect
	golang.org/x/sync v0.6.0 // indirect
	golang.org/x/sys v0.17.0 // indirect
	golang.org/x/term v0.17.0 // indirect
	golang.org/x/text v0.14.0 // indirect
	golang.org/x/time v0.5.0 // indirect
	golang.org/x/tools v0.17.0 // indirect
	golang.org/x/xerrors v0.0.0-20220907171357-04be3eba64a2 // indirect
	google.golang.org/api v0.153.0 // indirect
	google.golang.org/appengine v1.6.8 // indirect
	google.golang.org/genproto v0.0.0-20231211222908-989df2bf70f3 // indirect
	google.golang.org/genproto/googleapis/api v0.0.0-20231212172506-995d672761c0 // indirect
	google.golang.org/genproto/googleapis/rpc v0.0.0-20231212172506-995d672761c0 // indirect
	google.golang.org/protobuf v1.32.0 // indirect
	gopkg.in/ini.v1 v1.67.0 // indirect
	gopkg.in/yaml.v3 v3.0.1 // indirect
	gotest.tools/v3 v3.5.1 // indirect
	lukechampine.com/uint128 v1.2.0 // indirect
	modernc.org/cc/v3 v3.40.0 // indirect
	modernc.org/ccgo/v3 v3.16.13 // indirect
	modernc.org/libc v1.29.0 // indirect
	modernc.org/mathutil v1.6.0 // indirect
	modernc.org/memory v1.7.2 // indirect
	modernc.org/opt v0.1.3 // indirect
	modernc.org/sqlite v1.27.0 // indirect
	modernc.org/strutil v1.1.3 // indirect
	modernc.org/token v1.0.1 // indirect
	nhooyr.io/websocket v1.8.6 // indirect
	pgregory.net/rapid v1.1.0 // indirect
	sigs.k8s.io/yaml v1.4.0 // indirect
)<|MERGE_RESOLUTION|>--- conflicted
+++ resolved
@@ -187,17 +187,10 @@
 	go.etcd.io/bbolt v1.3.8 // indirect
 	go.opencensus.io v0.24.0 // indirect
 	go.uber.org/multierr v1.11.0 // indirect
-<<<<<<< HEAD
-	golang.org/x/crypto v0.18.0 // indirect
-	golang.org/x/exp v0.0.0-20240103183307-be819d1f06fc // indirect
-	golang.org/x/mod v0.14.0 // indirect
-	golang.org/x/net v0.20.0 // indirect
-=======
 	golang.org/x/crypto v0.19.0 // indirect
 	golang.org/x/exp v0.0.0-20240103183307-be819d1f06fc // indirect
 	golang.org/x/mod v0.15.0 // indirect
 	golang.org/x/net v0.21.0 // indirect
->>>>>>> ff3e3f07
 	golang.org/x/oauth2 v0.15.0 // indirect
 	golang.org/x/sync v0.6.0 // indirect
 	golang.org/x/sys v0.17.0 // indirect
