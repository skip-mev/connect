--- conflicted
+++ resolved
@@ -164,11 +164,7 @@
 	for _, node := range s.chain.Nodes() {
 		oCfg := DefaultOracleConfig(node)
 
-<<<<<<< HEAD
-		SetOracleConfigsOnOracle(GetOracleSideCar(node), oCfg, mCfg)
-=======
 		SetOracleConfigsOnOracle(GetOracleSideCar(node), oCfg)
->>>>>>> 6a974c94
 		s.Require().NoError(RestartOracle(node))
 	}
 
@@ -305,22 +301,7 @@
 			})
 			oracleConfig.CurrencyPairs = append(oracleConfig.CurrencyPairs, cp)
 
-<<<<<<< HEAD
-			// Write the static provider config to the node
-			staticConfig := static.StaticMockProviderConfig{
-				TokenPrices: map[string]string{
-					cp.String(): "1140",
-				},
-			}
-
-			bz, err := json.Marshal(staticConfig)
-			s.Require().NoError(err)
-			s.Require().NoError(oracle.WriteFile(context.Background(), bz, staticMockProviderConfigPath))
-
-			SetOracleConfigsOnOracle(oracle, oracleConfig, metricsConfig)
-=======
 			SetOracleConfigsOnOracle(oracle, oracleConfig)
->>>>>>> 6a974c94
 			s.Require().NoError(RestartOracle(node))
 		}
 
@@ -526,17 +507,6 @@
 				Atomic:     true,
 				Name:       "static-mock-provider",
 			},
-<<<<<<< HEAD
-		})
-		oracleConfig.CurrencyPairs = append(oracleConfig.CurrencyPairs, cps...)
-
-		// Write the static provider config to the node
-		staticConfig := static.StaticMockProviderConfig{
-			TokenPrices: map[string]string{
-				cp1.String(): "1140",
-				cp2.String(): "1141",
-				cp3.String(): "1142",
-=======
 			Market: oracleconfig.MarketConfig{
 				Name: "static-mock-provider",
 				CurrencyPairToMarketConfigs: map[string]oracleconfig.CurrencyPairMarketConfig{
@@ -553,7 +523,6 @@
 						CurrencyPair: cp3,
 					},
 				},
->>>>>>> 6a974c94
 			},
 		})
 
@@ -626,15 +595,6 @@
 				Atomic:     true,
 				Name:       "static-mock-provider",
 			},
-<<<<<<< HEAD
-		})
-
-		// Write the static provider config to the node
-		staticConfig := static.StaticMockProviderConfig{
-			TokenPrices: map[string]string{
-				cp1.String(): "1140",
-				cp2.String(): "1141",
-=======
 			Market: oracleconfig.MarketConfig{
 				Name: "static-mock-provider",
 				CurrencyPairToMarketConfigs: map[string]oracleconfig.CurrencyPairMarketConfig{
@@ -647,7 +607,6 @@
 						CurrencyPair: cp2,
 					},
 				},
->>>>>>> 6a974c94
 			},
 		})
 
@@ -655,11 +614,7 @@
 		oracleConfig.CurrencyPairs = append(oracleConfig.CurrencyPairs, cp2)
 		oracleConfig.CurrencyPairs = append(oracleConfig.CurrencyPairs, cp3)
 
-<<<<<<< HEAD
-		SetOracleConfigsOnOracle(oracle, oracleConfig, metricsConfig)
-=======
 		SetOracleConfigsOnOracle(oracle, oracleConfig)
->>>>>>> 6a974c94
 		s.Require().NoError(RestartOracle(node))
 
 		height, err := ExpectVoteExtensions(s.chain, s.blockTime*3, []slinkyabci.OracleVoteExtension{
