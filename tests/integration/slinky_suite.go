package integration

import (
	"context"
	"math/big"
	"os"
	"time"

	"cosmossdk.io/math"

	sdk "github.com/cosmos/cosmos-sdk/types"
	authtypes "github.com/cosmos/cosmos-sdk/x/auth/types"
	govtypes "github.com/cosmos/cosmos-sdk/x/gov/types"
	"github.com/strangelove-ventures/interchaintest/v8"
	"github.com/strangelove-ventures/interchaintest/v8/chain/cosmos"
	"github.com/strangelove-ventures/interchaintest/v8/ibc"
	"github.com/stretchr/testify/suite"

	slinkyabci "github.com/skip-mev/slinky/abci/ve/types"
	oracleconfig "github.com/skip-mev/slinky/oracle/config"
	oracletypes "github.com/skip-mev/slinky/x/oracle/types"
)

const (
	envKeepAlive  = "ORACLE_INTEGRATION_KEEPALIVE"
	genesisAmount = 1000000000
	defaultDenom  = "stake"
	validatorKey  = "validator"
	yes           = "yes"
	deposit       = 1000000
)

func DefaultOracleSidecar(image ibc.DockerImage) ibc.SidecarConfig {
	return ibc.SidecarConfig{
		ProcessName: "oracle",
		Image:       image,
		HomeDir:     "/oracle",
		Ports:       []string{"8080", "8081"},
		StartCmd: []string{
			"oracle",
			"--oracle-config-path", "/oracle/oracle.toml",
			"--host", "0.0.0.0",
			"--port", "8080",
		},
		ValidatorProcess: true,
		PreStart:         true,
	}
}

func DefaultOracleConfig(node *cosmos.ChainNode) oracleconfig.OracleConfig {
	// Create the oracle config
	oracleConfig := oracleconfig.OracleConfig{
		UpdateInterval: 500 * time.Millisecond,
	}

	return oracleConfig
}

func GetOracleSideCar(node *cosmos.ChainNode) *cosmos.SidecarProcess {
	if len(node.Sidecars) == 0 {
		panic("no sidecars found")
	}
	return node.Sidecars[0]
}

type SlinkyIntegrationSuite struct {
	suite.Suite

	spec *interchaintest.ChainSpec

	// add more fields here as necessary
	chain *cosmos.CosmosChain

	// oracle side-car config
	oracleConfig ibc.SidecarConfig

	// user
	user cosmos.User

	// default token denom
	denom string

	// authority address
	authority sdk.AccAddress

	// block time
	blockTime time.Duration
}

func NewSlinkyIntegrationSuite(spec *interchaintest.ChainSpec, oracleImage ibc.DockerImage) *SlinkyIntegrationSuite {
	return &SlinkyIntegrationSuite{
		spec:         spec,
		oracleConfig: DefaultOracleSidecar(oracleImage),
		denom:        defaultDenom,
		authority:    authtypes.NewModuleAddress(govtypes.ModuleName),
		blockTime:    10 * time.Second,
	}
}

func (s *SlinkyIntegrationSuite) WithDenom(denom string) *SlinkyIntegrationSuite {
	s.denom = denom
	return s
}

func (s *SlinkyIntegrationSuite) WithAuthority(addr sdk.AccAddress) *SlinkyIntegrationSuite {
	s.authority = addr
	return s
}

func (s *SlinkyIntegrationSuite) WithBlockTime(t time.Duration) *SlinkyIntegrationSuite {
	s.blockTime = t
	return s
}

func (s *SlinkyIntegrationSuite) SetupSuite() {
	// create the chain
	s.chain = ChainBuilderFromChainSpec(s.T(), s.spec)

	s.chain.WithPrestartNodes(func(c *cosmos.CosmosChain) {
		// for each node in the chain, set the sidecars
		for i := range c.Nodes() {
			// pin
			node := c.Nodes()[i]
			// add sidecars to node
			AddSidecarToNode(node, s.oracleConfig)

			// set config for the oracle
			oracleCfg := DefaultOracleConfig(node)
			SetOracleConfigsOnOracle(GetOracleSideCar(node), oracleCfg)

			// set the out-of-process oracle config for all nodes
			node.WithPrestartNode(func(n *cosmos.ChainNode) {
				SetOracleConfigsOnApp(n, oracleCfg)
			})
		}
	})

	// start the chain
	BuildPOBInterchain(s.T(), context.Background(), s.chain)
	users := interchaintest.GetAndFundTestUsers(s.T(), context.Background(), s.T().Name(), math.NewInt(genesisAmount), s.chain)
	s.user = users[0]
}

func (s *SlinkyIntegrationSuite) TearDownSuite() {
	// get the oracle integration-test suite keep alive env
	if ok := os.Getenv(envKeepAlive); ok == "" {
		return
	}

	// keep the chain running
	s.T().Log("Keeping the chain running")
	select {}
}

func (s *SlinkyIntegrationSuite) SetupTest() {
	// query for all currency-pairs
	resp, err := QueryCurrencyPairs(s.chain)
	s.Require().NoError(err)

	s.T().Log("Removing all currency-pairs", resp.CurrencyPairs)

	// reset the oracle services
	// start all oracles
	for _, node := range s.chain.Nodes() {
		oCfg := DefaultOracleConfig(node)

<<<<<<< HEAD
		SetOracleConfigsOnOracle(GetOracleSideCar(node), oCfg, mCfg)
		s.Require().NoError(RestartOracle(node))
=======
		SetOracleConfigsOnOracle(GetOracleSideCar(node), oCfg)
		RestartOracle(node)
>>>>>>> 15ac02c9
	}

	if len(resp.CurrencyPairs) == 0 {
		return
	}

	ids := make([]string, len(resp.CurrencyPairs))
	for i, cp := range resp.CurrencyPairs {
		ids[i] = cp.String()
	}

	// remove all currency-pairs
	s.Require().NoError(RemoveCurrencyPairs(s.chain, s.authority.String(), s.denom, deposit, 2*s.blockTime, s.user, ids...))
}

type SlinkyOracleIntegrationSuite struct {
	*SlinkyIntegrationSuite
}

func NewSlinkyOracleIntegrationSuite(suite *SlinkyIntegrationSuite) *SlinkyOracleIntegrationSuite {
	return &SlinkyOracleIntegrationSuite{
		SlinkyIntegrationSuite: suite,
	}
}

func (s *SlinkyOracleIntegrationSuite) TestOracleModule() {
	// query the oracle module grpc service for any CurrencyPairs
	s.Run("QueryCurrencyPairs - no currency-pairs reported", func() {
		resp, err := QueryCurrencyPairs(s.chain)
		s.Require().NoError(err)
		s.Require().True(len(resp.CurrencyPairs) == 0)
	})

	// pass a governance proposal to approve a new currency-pair, and check Prices are reported
	s.Run("Add a currency-pair and check Prices", func() {
		s.Require().NoError(AddCurrencyPairs(s.chain, s.authority.String(), s.denom, deposit, 2*s.blockTime, s.user, []oracletypes.CurrencyPair{
			{
				Base:  "BTC",
				Quote: "USD",
			},
		}...))

		// check that the currency-pair is added to state
		resp, err := QueryCurrencyPairs(s.chain)
		s.Require().NoError(err)
		s.Require().True(len(resp.CurrencyPairs) == 1)
		s.Require().Equal(resp.CurrencyPairs[0].Base, "BTC")
		s.Require().Equal(resp.CurrencyPairs[0].Quote, "USD")
	})

	// remove the currency-pair from state and check the Prices for that currency-pair are no longer reported
	s.Run("Remove a currency-pair and check Prices", func() {
		s.Require().NoError(RemoveCurrencyPairs(s.chain, s.authority.String(), s.denom, deposit, 2*s.blockTime, s.user, []string{oracletypes.CurrencyPairString("BTC", "USD")}...))

		// check that the currency-pair is added to state
		resp, err := QueryCurrencyPairs(s.chain)
		s.Require().NoError(err)
		s.Require().True(len(resp.CurrencyPairs) == 0)
	})

	s.Run("Add multiple Currency Pairs and remove 1", func() {
		cp1 := oracletypes.NewCurrencyPair("ETH", "USD")
		cp2 := oracletypes.NewCurrencyPair("BTC", "USD")
		s.Require().NoError(AddCurrencyPairs(s.chain, s.authority.String(), s.denom, deposit, 2*s.blockTime, s.user, []oracletypes.CurrencyPair{
			cp1, cp2,
		}...))

		resp, err := QueryCurrencyPairs(s.chain)
		s.Require().NoError(err)
		s.Require().True(len(resp.CurrencyPairs) == 2)

		// remove btc from state
		s.Require().NoError(RemoveCurrencyPairs(s.chain, s.authority.String(), s.denom, deposit, 2*s.blockTime, s.user, []string{cp2.String()}...))

		// check that the currency-pair is removed from state
		resp, err = QueryCurrencyPairs(s.chain)
		s.Require().NoError(err)
		s.Require().True(len(resp.CurrencyPairs) == 1)
		s.Require().Equal(resp.CurrencyPairs[0].Base, "ETH")
		s.Require().Equal(resp.CurrencyPairs[0].Quote, "USD")
	})
}

func (s *SlinkyOracleIntegrationSuite) TestNodeFailures() {
	cp := oracletypes.CurrencyPair{
		Base:  "ETHEREUM",
		Quote: "USDC",
	}

	s.Require().NoError(AddCurrencyPairs(s.chain, s.authority.String(), s.denom, deposit, 2*s.blockTime, s.user, []oracletypes.CurrencyPair{
		cp,
	}...))

	cc, close, err := GetChainGRPC(s.chain)
	s.Require().NoError(err)

	defer close()

	id, err := getIDForCurrencyPair(context.Background(), oracletypes.NewQueryClient(cc), cp)
	s.Require().NoError(err)

	zero := big.NewInt(0)
	zeroBz, err := zero.GobEncode()
	s.Require().NoError(err)

	// configure failing providers for various sets of nodes
	s.Run("all nodes report Prices", func() {
		// update all oracle configs
		for _, node := range s.chain.Nodes() {
			oracle := GetOracleSideCar(node)

			oracleConfig := DefaultOracleConfig(node)
			oracleConfig.Providers = append(oracleConfig.Providers, oracleconfig.ProviderConfig{
				Name: "static-mock-provider",
				API: oracleconfig.APIConfig{
					Enabled:    true,
					Timeout:    250 * time.Millisecond,
					Interval:   250 * time.Millisecond,
					MaxQueries: 1,
					URL:        "http://un-used-url.com",
					Atomic:     true,
					Name:       "static-mock-provider",
				},
				Market: oracleconfig.MarketConfig{
					Name: "static-mock-provider",
					CurrencyPairToMarketConfigs: map[string]oracleconfig.CurrencyPairMarketConfig{
						cp.ToString(): {
							Ticker:       "1140",
							CurrencyPair: cp,
						},
					},
				},
			})
			oracleConfig.CurrencyPairs = append(oracleConfig.CurrencyPairs, cp)

<<<<<<< HEAD
			// Write the static provider config to the node
			staticConfig := static.StaticMockProviderConfig{
				TokenPrices: map[string]string{
					cp.String(): "1140",
				},
			}

			bz, err := json.Marshal(staticConfig)
			s.Require().NoError(err)
			s.Require().NoError(oracle.WriteFile(context.Background(), bz, staticMockProviderConfigPath))

			SetOracleConfigsOnOracle(oracle, oracleConfig, metricsConfig)
			s.Require().NoError(RestartOracle(node))
=======
			SetOracleConfigsOnOracle(oracle, oracleConfig)
			RestartOracle(node)
>>>>>>> 15ac02c9
		}

		height, err := ExpectVoteExtensions(s.chain, s.blockTime*3, []slinkyabci.OracleVoteExtension{
			{
				Prices: map[uint64][]byte{
					id: zeroBz,
				},
			},
			{
				Prices: map[uint64][]byte{
					id: zeroBz,
				},
			},
			{
				Prices: map[uint64][]byte{
					id: zeroBz,
				},
			},
			{
				Prices: map[uint64][]byte{
					id: zeroBz,
				},
			},
		})
		s.Require().NoError(err)
		// query for the given currency pair
		resp, _, err := QueryCurrencyPair(s.chain, cp, height)
		s.Require().NoError(err)
		s.Require().Equal(resp.Price.Int64(), int64(1140))
	})

	s.Run("single oracle down, price updates", func() {
		// stop single node's oracle process and check that all Prices are reported
		node := s.chain.Nodes()[0]
		StopOracle(node)

		// expect the following vote-extensions
		height, err := ExpectVoteExtensions(s.chain, s.blockTime*3, []slinkyabci.OracleVoteExtension{
			{
				Prices: map[uint64][]byte{},
			},
			{
				Prices: map[uint64][]byte{
					id: zeroBz,
				},
			},
			{
				Prices: map[uint64][]byte{
					id: zeroBz,
				},
			},
			{
				Prices: map[uint64][]byte{
					id: zeroBz,
				},
			},
		})
		s.Require().NoError(err)

		_, oldNonce, err := QueryCurrencyPair(s.chain, cp, height-1)
		s.Require().NoError(err)

		_, newNonce, err := QueryCurrencyPair(s.chain, cp, height)
		s.Require().NoError(err)

		// expect update for height
		s.Require().Equal(newNonce, oldNonce+1)

		// start the oracle again
		StartOracle(node)
	})

	s.Run("single node down, price updates", func() {
		// stop single node's oracle process and check that all prices are reported
		node := s.chain.Nodes()[0]
		StopOracle(node)

		// expect the following vote-extensions
		height, err := ExpectVoteExtensions(s.chain, s.blockTime*3, []slinkyabci.OracleVoteExtension{
			{
				Prices: map[uint64][]byte{},
			},
			{
				Prices: map[uint64][]byte{
					id: zeroBz,
				},
			},
			{
				Prices: map[uint64][]byte{
					id: zeroBz,
				},
			},
			{
				Prices: map[uint64][]byte{
					id: zeroBz,
				},
			},
		})
		s.Require().NoError(err)

		_, oldNonce, err := QueryCurrencyPair(s.chain, cp, height-1)
		s.Require().NoError(err)

		_, newNonce, err := QueryCurrencyPair(s.chain, cp, height)
		s.Require().NoError(err)

		// expect update for height
		s.Require().Equal(newNonce, oldNonce+1)

		StartOracle(node)
	})

	s.Run("only 1 node reports a price (oracles are down)", func() {
		// shut down all oracles except for one
		for _, node := range s.chain.Nodes()[1:] {
			StopOracle(node)
		}

		// expect the given oracle reports
		height, err := ExpectVoteExtensions(s.chain, s.blockTime*3, []slinkyabci.OracleVoteExtension{
			{
				Prices: map[uint64][]byte{},
			},
			{
				Prices: map[uint64][]byte{},
			},
			{
				Prices: map[uint64][]byte{},
			},
			{
				Prices: map[uint64][]byte{
					id: zeroBz,
				},
			},
		})
		s.Require().NoError(err)

		_, oldNonce, err := QueryCurrencyPair(s.chain, cp, height-1)
		s.Require().NoError(err)

		_, newNonce, err := QueryCurrencyPair(s.chain, cp, height)
		s.Require().NoError(err)

		// expect no update for the height
		s.Require().Equal(newNonce, oldNonce)

		// start all oracles again
		for _, node := range s.chain.Nodes()[1:] {
			StartOracle(node)
		}
	})
}

func (s *SlinkyOracleIntegrationSuite) TestMultiplePriceFeeds() {
	cp1 := oracletypes.NewCurrencyPair("ETHEREUM", "USDC")
	cp2 := oracletypes.NewCurrencyPair("ETHEREUM", "USDT")
	cp3 := oracletypes.NewCurrencyPair("ETHEREUM", "USD")

	// add multiple currency pairs
	cps := []oracletypes.CurrencyPair{
		cp1,
		cp2,
		cp3,
	}

	s.Require().NoError(AddCurrencyPairs(s.chain, s.authority.String(), s.denom, deposit, 2*s.blockTime, s.user, cps...))

	cc, close, err := GetChainGRPC(s.chain)
	s.Require().NoError(err)

	defer close()

	// get the currency pair ids
	ctx := context.Background()
	id1, err := getIDForCurrencyPair(ctx, oracletypes.NewQueryClient(cc), cp1)
	s.Require().NoError(err)

	id2, err := getIDForCurrencyPair(ctx, oracletypes.NewQueryClient(cc), cp2)
	s.Require().NoError(err)

	id3, err := getIDForCurrencyPair(ctx, oracletypes.NewQueryClient(cc), cp3)
	s.Require().NoError(err)

	zero := big.NewInt(0)
	zeroBz, err := zero.GobEncode()
	s.Require().NoError(err)

	// start all oracles
	for _, node := range s.chain.Nodes() {
		oracle := GetOracleSideCar(node)

		oracleConfig := DefaultOracleConfig(node)

		oracleConfig.Providers = append(oracleConfig.Providers, oracleconfig.ProviderConfig{
			Name: "static-mock-provider",
			API: oracleconfig.APIConfig{
				Enabled:    true,
				Timeout:    250 * time.Millisecond,
				Interval:   250 * time.Millisecond,
				MaxQueries: 1,
				URL:        "http://un-used-url.com",
				Atomic:     true,
				Name:       "static-mock-provider",
			},
<<<<<<< HEAD
		})
		oracleConfig.CurrencyPairs = append(oracleConfig.CurrencyPairs, cps...)

		// Write the static provider config to the node
		staticConfig := static.StaticMockProviderConfig{
			TokenPrices: map[string]string{
				cp1.String(): "1140",
				cp2.String(): "1141",
				cp3.String(): "1142",
=======
			Market: oracleconfig.MarketConfig{
				Name: "static-mock-provider",
				CurrencyPairToMarketConfigs: map[string]oracleconfig.CurrencyPairMarketConfig{
					cp1.ToString(): {
						Ticker:       "1140",
						CurrencyPair: cp1,
					},
					cp2.ToString(): {
						Ticker:       "1141",
						CurrencyPair: cp2,
					},
					cp3.ToString(): {
						Ticker:       "1142",
						CurrencyPair: cp3,
					},
				},
>>>>>>> 15ac02c9
			},
		})

		oracleConfig.CurrencyPairs = append(oracleConfig.CurrencyPairs, cp1)
		oracleConfig.CurrencyPairs = append(oracleConfig.CurrencyPairs, cp2)
		oracleConfig.CurrencyPairs = append(oracleConfig.CurrencyPairs, cp3)

		SetOracleConfigsOnOracle(oracle, oracleConfig)
		RestartOracle(node)
	}

	s.Run("all oracles running for multiple price feeds", func() {
		height, err := ExpectVoteExtensions(s.chain, s.blockTime*3, []slinkyabci.OracleVoteExtension{
			{
				Prices: map[uint64][]byte{
					id1: zeroBz,
					id2: zeroBz,
					id3: zeroBz,
				},
			},
			{
				Prices: map[uint64][]byte{
					id1: zeroBz,
					id2: zeroBz,
					id3: zeroBz,
				},
			},
			{
				Prices: map[uint64][]byte{
					id1: zeroBz,
					id2: zeroBz,
					id3: zeroBz,
				},
			},
			{
				Prices: map[uint64][]byte{
					id1: zeroBz,
					id2: zeroBz,
					id3: zeroBz,
				},
			},
		})
		s.Require().NoError(err)

		// query for the given currency pair
		for i, cp := range cps {
			resp, _, err := QueryCurrencyPair(s.chain, cp, height)
			s.Require().NoError(err)
			s.Require().Equal(int64(1140+i), resp.Price.Int64())
		}
	})

	s.Run("all oracles running for multiple price feeds, except for one", func() {
		// stop first node's oracle, and update Prices to report
		node := s.chain.Nodes()[0]
		StopOracle(node)

		oracle := GetOracleSideCar(node)

		oracleConfig := DefaultOracleConfig(node)

		oracleConfig.Providers = append(oracleConfig.Providers, oracleconfig.ProviderConfig{
			Name: "static-mock-provider",
			API: oracleconfig.APIConfig{
				Enabled:    true,
				Timeout:    250 * time.Millisecond,
				Interval:   250 * time.Millisecond,
				MaxQueries: 1,
				URL:        "http://un-used-url.com",
				Atomic:     true,
				Name:       "static-mock-provider",
			},
<<<<<<< HEAD
		})

		// Write the static provider config to the node
		staticConfig := static.StaticMockProviderConfig{
			TokenPrices: map[string]string{
				cp1.String(): "1140",
				cp2.String(): "1141",
=======
			Market: oracleconfig.MarketConfig{
				Name: "static-mock-provider",
				CurrencyPairToMarketConfigs: map[string]oracleconfig.CurrencyPairMarketConfig{
					cp1.ToString(): {
						Ticker:       "1140",
						CurrencyPair: cp1,
					},
					cp2.ToString(): {
						Ticker:       "1141",
						CurrencyPair: cp2,
					},
				},
>>>>>>> 15ac02c9
			},
		})

		oracleConfig.CurrencyPairs = append(oracleConfig.CurrencyPairs, cp1)
		oracleConfig.CurrencyPairs = append(oracleConfig.CurrencyPairs, cp2)
		oracleConfig.CurrencyPairs = append(oracleConfig.CurrencyPairs, cp3)

<<<<<<< HEAD
		SetOracleConfigsOnOracle(oracle, oracleConfig, metricsConfig)
		s.Require().NoError(RestartOracle(node))
=======
		SetOracleConfigsOnOracle(oracle, oracleConfig)
		RestartOracle(node)
>>>>>>> 15ac02c9

		height, err := ExpectVoteExtensions(s.chain, s.blockTime*3, []slinkyabci.OracleVoteExtension{
			{
				Prices: map[uint64][]byte{
					id1: zeroBz,
					id2: zeroBz,
				},
			},
			{
				Prices: map[uint64][]byte{
					id1: zeroBz,
					id2: zeroBz,
					id3: zeroBz,
				},
			},
			{
				Prices: map[uint64][]byte{
					id1: zeroBz,
					id2: zeroBz,
					id3: zeroBz,
				},
			},
			{
				Prices: map[uint64][]byte{
					id1: zeroBz,
					id2: zeroBz,
					id3: zeroBz,
				},
			},
		})
		s.Require().NoError(err)

		// query for the given currency pair
		for i, cp := range cps {
			resp, _, err := QueryCurrencyPair(s.chain, cp, height)
			s.Require().NoError(err)
			s.Require().Equal(int64(1140+i), resp.Price.Int64())
		}
	})
}

func getIDForCurrencyPair(ctx context.Context, client oracletypes.QueryClient, cp oracletypes.CurrencyPair) (uint64, error) {
	// query for the given currency pair
	resp, err := client.GetPrice(ctx, &oracletypes.GetPriceRequest{
		CurrencyPairSelector: &oracletypes.GetPriceRequest_CurrencyPair{
			CurrencyPair: &cp,
		},
	})
	if err != nil {
		return 0, err
	}

	return resp.Id, nil
}<|MERGE_RESOLUTION|>--- conflicted
+++ resolved
@@ -164,13 +164,8 @@
 	for _, node := range s.chain.Nodes() {
 		oCfg := DefaultOracleConfig(node)
 
-<<<<<<< HEAD
-		SetOracleConfigsOnOracle(GetOracleSideCar(node), oCfg, mCfg)
+		SetOracleConfigsOnOracle(GetOracleSideCar(node), oCfg)
 		s.Require().NoError(RestartOracle(node))
-=======
-		SetOracleConfigsOnOracle(GetOracleSideCar(node), oCfg)
-		RestartOracle(node)
->>>>>>> 15ac02c9
 	}
 
 	if len(resp.CurrencyPairs) == 0 {
@@ -297,7 +292,7 @@
 				Market: oracleconfig.MarketConfig{
 					Name: "static-mock-provider",
 					CurrencyPairToMarketConfigs: map[string]oracleconfig.CurrencyPairMarketConfig{
-						cp.ToString(): {
+						cp.String(): {
 							Ticker:       "1140",
 							CurrencyPair: cp,
 						},
@@ -306,24 +301,8 @@
 			})
 			oracleConfig.CurrencyPairs = append(oracleConfig.CurrencyPairs, cp)
 
-<<<<<<< HEAD
-			// Write the static provider config to the node
-			staticConfig := static.StaticMockProviderConfig{
-				TokenPrices: map[string]string{
-					cp.String(): "1140",
-				},
-			}
-
-			bz, err := json.Marshal(staticConfig)
-			s.Require().NoError(err)
-			s.Require().NoError(oracle.WriteFile(context.Background(), bz, staticMockProviderConfigPath))
-
-			SetOracleConfigsOnOracle(oracle, oracleConfig, metricsConfig)
+			SetOracleConfigsOnOracle(oracle, oracleConfig)
 			s.Require().NoError(RestartOracle(node))
-=======
-			SetOracleConfigsOnOracle(oracle, oracleConfig)
-			RestartOracle(node)
->>>>>>> 15ac02c9
 		}
 
 		height, err := ExpectVoteExtensions(s.chain, s.blockTime*3, []slinkyabci.OracleVoteExtension{
@@ -528,34 +507,22 @@
 				Atomic:     true,
 				Name:       "static-mock-provider",
 			},
-<<<<<<< HEAD
-		})
-		oracleConfig.CurrencyPairs = append(oracleConfig.CurrencyPairs, cps...)
-
-		// Write the static provider config to the node
-		staticConfig := static.StaticMockProviderConfig{
-			TokenPrices: map[string]string{
-				cp1.String(): "1140",
-				cp2.String(): "1141",
-				cp3.String(): "1142",
-=======
 			Market: oracleconfig.MarketConfig{
 				Name: "static-mock-provider",
 				CurrencyPairToMarketConfigs: map[string]oracleconfig.CurrencyPairMarketConfig{
-					cp1.ToString(): {
+					cp1.String(): {
 						Ticker:       "1140",
 						CurrencyPair: cp1,
 					},
-					cp2.ToString(): {
+					cp2.String(): {
 						Ticker:       "1141",
 						CurrencyPair: cp2,
 					},
-					cp3.ToString(): {
+					cp3.String(): {
 						Ticker:       "1142",
 						CurrencyPair: cp3,
 					},
 				},
->>>>>>> 15ac02c9
 			},
 		})
 
@@ -564,7 +531,7 @@
 		oracleConfig.CurrencyPairs = append(oracleConfig.CurrencyPairs, cp3)
 
 		SetOracleConfigsOnOracle(oracle, oracleConfig)
-		RestartOracle(node)
+		s.Require().NoError(RestartOracle(node))
 	}
 
 	s.Run("all oracles running for multiple price feeds", func() {
@@ -628,28 +595,18 @@
 				Atomic:     true,
 				Name:       "static-mock-provider",
 			},
-<<<<<<< HEAD
-		})
-
-		// Write the static provider config to the node
-		staticConfig := static.StaticMockProviderConfig{
-			TokenPrices: map[string]string{
-				cp1.String(): "1140",
-				cp2.String(): "1141",
-=======
 			Market: oracleconfig.MarketConfig{
 				Name: "static-mock-provider",
 				CurrencyPairToMarketConfigs: map[string]oracleconfig.CurrencyPairMarketConfig{
-					cp1.ToString(): {
+					cp1.String(): {
 						Ticker:       "1140",
 						CurrencyPair: cp1,
 					},
-					cp2.ToString(): {
+					cp2.String(): {
 						Ticker:       "1141",
 						CurrencyPair: cp2,
 					},
 				},
->>>>>>> 15ac02c9
 			},
 		})
 
@@ -657,13 +614,8 @@
 		oracleConfig.CurrencyPairs = append(oracleConfig.CurrencyPairs, cp2)
 		oracleConfig.CurrencyPairs = append(oracleConfig.CurrencyPairs, cp3)
 
-<<<<<<< HEAD
-		SetOracleConfigsOnOracle(oracle, oracleConfig, metricsConfig)
+		SetOracleConfigsOnOracle(oracle, oracleConfig)
 		s.Require().NoError(RestartOracle(node))
-=======
-		SetOracleConfigsOnOracle(oracle, oracleConfig)
-		RestartOracle(node)
->>>>>>> 15ac02c9
 
 		height, err := ExpectVoteExtensions(s.chain, s.blockTime*3, []slinkyabci.OracleVoteExtension{
 			{
