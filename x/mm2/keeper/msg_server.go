package keeper

import (
	"context"
	"fmt"
	"slices"
	"strconv"

	sdk "github.com/cosmos/cosmos-sdk/types"

	"github.com/skip-mev/slinky/x/mm2/types"
)

// msgServer is the default implementation of the x/marketmap MsgService.
type msgServer struct {
	k *Keeper
}

// NewMsgServer returns the default implementation of the x/marketmap message service.
func NewMsgServer(k *Keeper) types.MsgServer {
	return &msgServer{k}
}

var _ types.MsgServer = (*msgServer)(nil)

// CreateMarkets updates the marketmap by creating markets from the given message.  All updates are made to the market
// map and then the resulting final state is checked to verify that the end state is valid.
func (ms msgServer) CreateMarkets(goCtx context.Context, msg *types.MsgCreateMarkets) (*types.MsgCreateMarketsResponse, error) {
	if msg == nil {
		return nil, fmt.Errorf("unable to process nil msg")
	}

	ctx := sdk.UnwrapSDKContext(goCtx)

	params, err := ms.k.GetParams(ctx)
	if err != nil {
		return nil, fmt.Errorf("unable to get marketmap params: %w", err)
	}

	found := checkMarketAuthority(msg.Authority, params)
	if !found {
		return nil, fmt.Errorf("request signer %s does not match module market authorities", msg.Authority)
	}

	// create markets
<<<<<<< HEAD
	for _, market := range msg.CreateMarkets {
		err = ms.k.createMarket(ctx, market)
=======
	for _, createMarket := range msg.CreateMarkets {
		err = ms.k.createMarket(ctx, createMarket)
>>>>>>> c4b1117d
		if err != nil {
			return nil, fmt.Errorf("unable to create market: %w", err)
		}

		err = ms.k.hooks.AfterMarketCreated(ctx, market)
		if err != nil {
			return nil, fmt.Errorf("unable to run create market hook: %w", err)
		}

		event := sdk.NewEvent(
			types.EventTypeCreateMarket,
			sdk.NewAttribute(types.AttributeKeyCurrencyPair, market.Ticker.String()),
			sdk.NewAttribute(types.AttributeKeyDecimals, strconv.FormatUint(market.Ticker.Decimals, 10)),
			sdk.NewAttribute(types.AttributeKeyMinProviderCount, strconv.FormatUint(market.Ticker.MinProviderCount, 10)),
			sdk.NewAttribute(types.AttributeKeyMetadata, market.Ticker.Metadata_JSON),
		)
		ctx.EventManager().EmitEvent(event)
	}

	// validate that the new state of the marketmap is valid
	err = ms.k.validateState(ctx, msg.CreateMarkets)
	if err != nil {
		return nil, fmt.Errorf("invalid state resulting from update: %w", err)
	}

	return &types.MsgCreateMarketsResponse{}, ms.k.SetLastUpdated(ctx, uint64(ctx.BlockHeight()))
}

// UpdateMarkets updates the marketmap by updating markets from the given message.  All updates are made to the market
// map and then the resulting final state is checked to verify that the end state is valid.
func (ms msgServer) UpdateMarkets(goCtx context.Context, msg *types.MsgUpdateMarkets) (*types.MsgUpdateMarketsResponse, error) {
	if msg == nil {
		return nil, fmt.Errorf("unable to process nil msg")
	}

	ctx := sdk.UnwrapSDKContext(goCtx)

	params, err := ms.k.GetParams(ctx)
	if err != nil {
		return nil, fmt.Errorf("unable to get marketmap params: %w", err)
	}

	found := checkMarketAuthority(msg.Authority, params)
	if !found {
		return nil, fmt.Errorf("request signer %s does not match module market authorities", msg.Authority)
	}

	for _, market := range msg.UpdateMarkets {
		err = ms.k.updateMarket(ctx, market)
		if err != nil {
			return nil, fmt.Errorf("unable to update market: %w", err)
		}

		err = ms.k.hooks.AfterMarketUpdated(ctx, market)
		if err != nil {
			return nil, fmt.Errorf("unable to run update market hook: %w", err)
		}

		event := sdk.NewEvent(
			types.EventTypeUpdateMarket,
			sdk.NewAttribute(types.AttributeKeyCurrencyPair, market.Ticker.String()),
			sdk.NewAttribute(types.AttributeKeyDecimals, strconv.FormatUint(market.Ticker.Decimals, 10)),
			sdk.NewAttribute(types.AttributeKeyMinProviderCount, strconv.FormatUint(market.Ticker.MinProviderCount, 10)),
			sdk.NewAttribute(types.AttributeKeyMetadata, market.Ticker.Metadata_JSON),
		)
		ctx.EventManager().EmitEvent(event)

	}

	// validate that the new state of the marketmap is valid
	err = ms.k.validateState(ctx, msg.UpdateMarkets)
	if err != nil {
		return nil, fmt.Errorf("invalid state resulting from update: %w", err)
	}

	return &types.MsgUpdateMarketsResponse{}, ms.k.SetLastUpdated(ctx, uint64(ctx.BlockHeight()))
}

// Params updates the x/marketmap module's Params.
func (ms msgServer) Params(goCtx context.Context, msg *types.MsgParams) (*types.MsgParamsResponse, error) {
	if msg == nil {
		return nil, fmt.Errorf("unable to process nil msg")
	}

	ctx := sdk.UnwrapSDKContext(goCtx)

	if msg.Authority != ms.k.authority.String() {
		return nil, fmt.Errorf("request authority %s does not match module keeper authority %s", msg.Authority, ms.k.authority.String())
	}

	if err := ms.k.SetParams(ctx, msg.Params); err != nil {
		return nil, err
	}

	return &types.MsgParamsResponse{}, nil
}

func (ms msgServer) RemoveMarketAuthorities(goCtx context.Context, msg *types.MsgRemoveMarketAuthorities) (*types.MsgRemoveMarketAuthoritiesResponse, error) {
	if msg == nil {
		return nil, fmt.Errorf("unable to process nil msg")
	}

	ctx := sdk.UnwrapSDKContext(goCtx)

	params, err := ms.k.GetParams(ctx)
	if err != nil {
		return nil, err
	}

	if msg.Admin != params.Admin {
		return nil, fmt.Errorf("request admin %s does not match module admin %s", msg.Admin, params.Admin)
	}

	if len(msg.RemoveAddresses) > len(params.MarketAuthorities) {
		return nil, fmt.Errorf("remove addresses must be a subset of the current market authorities")
	}

	for i, address := range params.MarketAuthorities {
		for _, remove := range msg.RemoveAddresses {
			if remove == address {
				params.MarketAuthorities = slices.Delete(params.MarketAuthorities, i, i+1)
			}
		}
	}

	if err := ms.k.SetParams(ctx, params); err != nil {
		return nil, err
	}

	return &types.MsgRemoveMarketAuthoritiesResponse{}, nil
}

// checkMarketAuthority checks if the given authority is the x/marketmap's list of MarketAuthorities.
func checkMarketAuthority(authority string, params types.Params) bool {
	if len(params.MarketAuthorities) == 0 {
		return false
	}

	for _, auth := range params.MarketAuthorities {
		if authority == auth {
			return true
		}
	}

	return false
}<|MERGE_RESOLUTION|>--- conflicted
+++ resolved
@@ -43,13 +43,8 @@
 	}
 
 	// create markets
-<<<<<<< HEAD
 	for _, market := range msg.CreateMarkets {
 		err = ms.k.createMarket(ctx, market)
-=======
-	for _, createMarket := range msg.CreateMarkets {
-		err = ms.k.createMarket(ctx, createMarket)
->>>>>>> c4b1117d
 		if err != nil {
 			return nil, fmt.Errorf("unable to create market: %w", err)
 		}
