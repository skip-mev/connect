package types

import (
	"fmt"

	slinkytypes "github.com/skip-mev/slinky/pkg/types"
)

const (
	// MaxConversionOperations is the maximum number of conversion operations that can be used
	// to convert a set of prices to a common ticker. This implementation only supports a maximum
	// of 2 conversion operations - either a direct conversion or a conversion using the index price.
	// This is specific to the IndexPriceAggregation.
	MaxConversionOperations = 2

	// IndexPrice is the provider name for the index price. This is specific to the IndexPriceAggregation.
	IndexPrice = "index_price"
)

// ValidateBasic performs aggregate validation for all fields in the MarketMap. We consider
// the market map to be valid iff:
//
// 1. Each ticker a provider supports is included in the main set of tickers.
// 2. Each ticker is valid.
// 3. Each provider is valid.
func (mm *MarketMap) ValidateBasic() error {
	seenCPs := make(map[string]struct{})
	for tickerStr, market := range mm.Markets {
		if err := market.Ticker.ValidateBasic(); err != nil {
			return err
		}

		if tickerStr != market.Ticker.String() {
			return fmt.Errorf("ticker string %s does not match ticker %s", tickerStr, market.Ticker.String())
		}

		seenCPs[market.Ticker.String()] = struct{}{}

		if err := market.Providers.ValidateBasic(); err != nil {
			return fmt.Errorf("ticker %s has invalid providers: %w", tickerStr, err)
		}
	}

	switch mm.AggregationType {
	case AggregationType_INDEX_PRICE_AGGREGATION:
		return ValidateIndexPriceAggregation(*mm)
	default:
		return nil
	}
}

// String returns the string representation of the market map.
func (mm *MarketMap) String() string {
	return fmt.Sprintf(
		"MarketMap: {Markets %v AggregationType: %s}",
		mm.Markets,
		mm.AggregationType,
	)
}

<<<<<<< HEAD
=======
// ValidateBasic performs stateless validation of a Market.
func (m *Market) ValidateBasic() error {
	if err := m.Ticker.ValidateBasic(); err != nil {
		return err
	}

	for _, path := range m.Paths.Paths {
		if err := path.ValidateBasic(); err != nil {
			return err
		}
	}

	if uint64(len(m.Providers.Providers)) < m.Ticker.MinProviderCount {
		return fmt.Errorf("this ticker must have at least %d providers; got %d",
			m.Ticker.MinProviderCount,
			len(m.Providers.Providers),
		)
	}

	seenProviders := make(map[string]struct{})
	for _, provider := range m.Providers.Providers {
		if err := provider.ValidateBasic(); err != nil {
			return err
		}

		// check for duplicate providers
		if _, seen := seenProviders[provider.Name]; seen {
			return fmt.Errorf("duplicate provider found: %s", provider.Name)
		}
		seenProviders[provider.Name] = struct{}{}

	}

	return nil
}

>>>>>>> 4489cf96
// String returns the string representation of the market.
func (m *Market) String() string {
	return fmt.Sprintf(
		"Market: {Ticker %v Paths: %v Providers: %v}", m.Ticker, m.Paths, m.Providers,
	)
}

// ValidateIndexPriceAggregation validates the market map configuration and its expected configuration for
// this aggregator. In particular, this will
//
//  1. Ensure that the market map is valid (ValidateBasic). This ensures that each of the provider's
//     markets are supported by the market map.
//  2. Ensure that each path has a corresponding ticker.
//  3. Ensure that each path has a valid number of operations.
//  4. Ensure that each operation has a valid ticker and that the provider supports the ticker.
func ValidateIndexPriceAggregation(
	marketMap MarketMap,
) error {
	for tickerStr, market := range marketMap.Markets {
		// The ticker must be supported by the market map. Otherwise, we do not how to resolve the
		// prices.
		if _, ok := marketMap.Markets[tickerStr]; !ok {
			return fmt.Errorf("path includes a ticker that is not supported: %s", tickerStr)
		}

		for _, path := range market.Paths.Paths {
			operations := path.Operations
			if len(operations) == 0 || len(operations) > MaxConversionOperations {
				return fmt.Errorf(
					"the expected number of operations is between 1 and %d; got %d operations for %s",
					MaxConversionOperations,
					len(operations),
					tickerStr,
				)
			}

			first := operations[0]
			if _, ok := marketMap.Markets[first.CurrencyPair.String()]; !ok {
				return fmt.Errorf("operation included a ticker that is not supported: %s", first.CurrencyPair.String())
			}
			if err := checkIfProviderSupportsTicker(first.Provider, first.CurrencyPair, marketMap); err != nil {
				return err
			}

			if len(operations) != 2 {
				continue
			}

			second := operations[1]
			if second.Provider != IndexPrice {
				return fmt.Errorf("expected index price provider for second operation; got %s", second.Provider)
			}
			if _, ok := marketMap.Markets[second.CurrencyPair.String()]; !ok {
				return fmt.Errorf("index operation included a ticker that is not supported: %s", second.CurrencyPair.String())
			}
		}
	}

	return nil
}

// checkIfProviderSupportsTicker checks if the provider supports the given ticker.
func checkIfProviderSupportsTicker(
	provider string,
	cp slinkytypes.CurrencyPair,
	marketMap MarketMap,
) error {
	market, ok := marketMap.Markets[cp.String()]
	if !ok {
		return fmt.Errorf("provider %s included a ticker %s that has no providers supporting it", provider, cp.String())
	}

	for _, p := range market.Providers.Providers {
		if p.Name == provider {
			return nil
		}
	}

	return fmt.Errorf("provider %s does not support ticker: %s", provider, cp.String())
}

// Equal returns true iff the MarketMap is equal to the given MarketMap.
func (mm *MarketMap) Equal(other MarketMap) bool {
	if len(mm.Tickers) != len(other.Tickers) {
		return false
	}

	if len(mm.Providers) != len(other.Providers) {
		return false
	}

	if len(mm.Paths) != len(other.Paths) {
		return false
	}

	if mm.AggregationType != other.AggregationType {
		return false
	}

	for ticker, tickerData := range mm.Tickers {
		if !tickerData.Equal(other.Tickers[ticker]) {
			return false
		}
	}

	for ticker, providerData := range mm.Providers {
		if !providerData.Equal(other.Providers[ticker]) {
			return false
		}
	}

	for ticker, pathData := range mm.Paths {
		if !pathData.Equal(other.Paths[ticker]) {
			return false
		}
	}

	return true
}<|MERGE_RESOLUTION|>--- conflicted
+++ resolved
@@ -58,8 +58,6 @@
 	)
 }
 
-<<<<<<< HEAD
-=======
 // ValidateBasic performs stateless validation of a Market.
 func (m *Market) ValidateBasic() error {
 	if err := m.Ticker.ValidateBasic(); err != nil {
@@ -96,7 +94,6 @@
 	return nil
 }
 
->>>>>>> 4489cf96
 // String returns the string representation of the market.
 func (m *Market) String() string {
 	return fmt.Sprintf(
@@ -178,17 +175,9 @@
 	return fmt.Errorf("provider %s does not support ticker: %s", provider, cp.String())
 }
 
-// Equal returns true iff the MarketMap is equal to the given MarketMap.
+// Equal returns true if the MarketMap is equal to the given MarketMap.
 func (mm *MarketMap) Equal(other MarketMap) bool {
-	if len(mm.Tickers) != len(other.Tickers) {
-		return false
-	}
-
-	if len(mm.Providers) != len(other.Providers) {
-		return false
-	}
-
-	if len(mm.Paths) != len(other.Paths) {
+	if len(mm.Markets) != len(other.Markets) {
 		return false
 	}
 
@@ -196,22 +185,33 @@
 		return false
 	}
 
-	for ticker, tickerData := range mm.Tickers {
-		if !tickerData.Equal(other.Tickers[ticker]) {
+	for tickerStr, market := range mm.Markets {
+		otherMarket, found := other.Markets[tickerStr]
+		if !found {
 			return false
 		}
-	}
-
-	for ticker, providerData := range mm.Providers {
-		if !providerData.Equal(other.Providers[ticker]) {
+
+		if !market.Equal(otherMarket) {
 			return false
 		}
 	}
 
-	for ticker, pathData := range mm.Paths {
-		if !pathData.Equal(other.Paths[ticker]) {
-			return false
-		}
+	return true
+}
+
+// Equal returns true if the Market is equal to the given Market.
+func (m *Market) Equal(other Market) bool {
+	if !m.Ticker.Equal(other.Ticker) {
+		return false
+	}
+
+	if !m.Providers.Equal(other.Providers) {
+		return false
+	}
+
+	if !m.Paths.Equal(other.Paths) {
+		return false
+
 	}
 
 	return true
