package types

import (
	"fmt"

	"github.com/skip-mev/slinky/pkg/types"
)

// ValidateBasic performs aggregate validation for all fields in the MarketMap. We consider
// the market map to be valid iff:
//
// 1. Each ticker has a corresponding provider supporting it.
// 2. Each ticker is valid.
// 3. Each provider is valid.
// 4. Each path is valid.
// 5. Each operation (ticker) in each path is supported by the market map.
func (mm *MarketMap) ValidateBasic() error {
	if len(mm.Tickers) != len(mm.Providers) {
<<<<<<< HEAD
		return fmt.Errorf("each ticker must have a corresponding provider supporting it")
=======
		return fmt.Errorf("each ticker must have a corresponding provider list supporting it")
>>>>>>> c86299c8
	}

	cps := make(map[types.CurrencyPair]struct{})
	for tickerStr, ticker := range mm.Tickers {
		if err := ticker.ValidateBasic(); err != nil {
			return err
		}

		if tickerStr != ticker.String() {
			return fmt.Errorf("ticker string %s does not match ticker %s", tickerStr, ticker.String())
		}

		providers, ok := mm.Providers[ticker.String()]
		if !ok {
			return fmt.Errorf("providers for ticker %s not found", ticker.String())
		}

		if err := providers.ValidateBasic(); err != nil {
			return err
		}

		cps[ticker.CurrencyPair] = struct{}{}
	}

	for ticker, paths := range mm.Paths {
		cp, err := types.CurrencyPairFromString(ticker)
		if err != nil {
			return err
		}

		if err := paths.ValidateBasic(cp); err != nil {
			return err
		}

		for _, path := range paths.Paths {
			for _, operation := range path.Operations {
				if _, ok := cps[operation.CurrencyPair]; !ok {
					return fmt.Errorf("currency pair %s not found in market map", operation.CurrencyPair)
				}
			}
		}
	}

	return nil
}<|MERGE_RESOLUTION|>--- conflicted
+++ resolved
@@ -16,11 +16,7 @@
 // 5. Each operation (ticker) in each path is supported by the market map.
 func (mm *MarketMap) ValidateBasic() error {
 	if len(mm.Tickers) != len(mm.Providers) {
-<<<<<<< HEAD
-		return fmt.Errorf("each ticker must have a corresponding provider supporting it")
-=======
 		return fmt.Errorf("each ticker must have a corresponding provider list supporting it")
->>>>>>> c86299c8
 	}
 
 	cps := make(map[types.CurrencyPair]struct{})
