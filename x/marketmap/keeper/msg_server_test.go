--- conflicted
+++ resolved
@@ -2,14 +2,11 @@
 
 import (
 	sdk "github.com/cosmos/cosmos-sdk/types"
-<<<<<<< HEAD
 	authtypes "github.com/cosmos/cosmos-sdk/x/auth/types"
 	govtypes "github.com/cosmos/cosmos-sdk/x/gov/types"
+
 	"github.com/skip-mev/chaintestutil/sample"
-=======
-	"github.com/skip-mev/chaintestutil/sample"
-
->>>>>>> 043ce53b
+
 	slinkytypes "github.com/skip-mev/slinky/pkg/types"
 	"github.com/skip-mev/slinky/x/marketmap/keeper"
 	"github.com/skip-mev/slinky/x/marketmap/types"
@@ -242,28 +239,7 @@
 		msg := &types.MsgParams{
 			Authority: s.authority.String(),
 			Params: types.Params{
-<<<<<<< HEAD
 				MarketAuthorities: []string{authtypes.NewModuleAddress(govtypes.ModuleName).String(), sample.Address(r)},
-				Admin:             sample.Address(r),
-			},
-		}
-		resp, err := msgServer.UpdateParams(s.ctx, msg)
-		s.Require().NoError(err)
-		s.Require().NotNil(resp)
-
-		params, err := s.keeper.GetParams(s.ctx)
-		s.Require().NoError(err)
-		s.Require().Equal(msg.Params, params)
-	})
-}
-
-func (s *KeeperTestSuite) TestMsgServerRemoveMarketAuthorities() {
-	msgServer := keeper.NewMsgServer(s.keeper)
-
-	s.Run("unable to process nil request", func() {
-		resp, err := msgServer.RemoveMarketAuthorities(s.ctx, nil)
-=======
-				MarketAuthorities: []string{types.DefaultMarketAuthority, sample.Address(r)},
 				Admin:             sample.Address(r),
 			},
 		}
@@ -291,23 +267,10 @@
 			Admin: "invalid",
 		}
 		resp, err := msgServer.RemoveMarketAuthorities(s.ctx, msg)
->>>>>>> 043ce53b
-		s.Require().Error(err)
-		s.Require().Nil(resp)
-	})
-
-<<<<<<< HEAD
-	s.Run("unable to process for invalid authority", func() {
-		msg := &types.MsgRemoveMarketAuthorities{
-			Admin: "invalid",
-		}
-		resp, err := msgServer.RemoveMarketAuthorities(s.ctx, msg)
-		s.Require().Error(err)
-		s.Require().Nil(resp)
-	})
-
-=======
->>>>>>> 043ce53b
+		s.Require().Error(err)
+		s.Require().Nil(resp)
+	})
+
 	s.Run("accepts a req that removes one authority", func() {
 		msg := &types.MsgRemoveMarketAuthorities{
 			Admin:           s.admin,
