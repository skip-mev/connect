--- conflicted
+++ resolved
@@ -148,15 +148,8 @@
 	return k.setMarket(ctx, market)
 }
 
-<<<<<<< HEAD
 // DeleteDisabledMarket removes a Market if it is disabled.
-func (k *Keeper) DeleteDisabledMarket(ctx sdk.Context, tickerStr string) error {
-=======
-// DeleteMarket removes a Market.
-// This is currently only expected to be called in upgrade handlers, and callers will need to separately call
-// RemoveCurrencyPair on x/oracle to clean up leftover state in that module.
-func (k *Keeper) DeleteMarket(ctx context.Context, tickerStr string) error {
->>>>>>> 9e81c129
+func (k *Keeper) DeleteDisabledMarket(ctx context.Context, tickerStr string) error {
 	// Check if Ticker exists
 	market, err := k.markets.Get(ctx, types.TickerString(tickerStr))
 	if err != nil {
