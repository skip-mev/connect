--- conflicted
+++ resolved
@@ -73,26 +73,16 @@
 			switch tc.expectPass {
 			case true:
 				// expect the quote price to be written to state for the currency pair
-<<<<<<< HEAD
-				require.Nil(s.T(), err)
+				s.Require().Nil(err)
 				// expect that we can retrieve the QuotePrice for the currency pair
 				qp, err := s.oracleKeeper.GetPriceForCurrencyPair(s.ctx, tc.cp.Ticker())
-				require.Nil(s.T(), err)
-=======
 				s.Require().Nil(err)
-				// expect that we can retrieve the QuotePrice for the currency pair
-				qp, err := s.oracleKeeper.GetPriceForCurrencyPair(s.ctx, tc.cp)
-				s.Require().Nil(err)
->>>>>>> d6a51c4b
 				// check equality
 				checkQuotePriceEqual(s.T(), qp, tc.price)
 			default:
 				// check that there was a failure setting the currency pair
-<<<<<<< HEAD
-				require.NotNil(s.T(), err)
-=======
+
 				s.Require().NotNil(err)
->>>>>>> d6a51c4b
 			}
 		})
 	}
@@ -109,57 +99,29 @@
 		Price: sdkmath.NewInt(100),
 	}
 	// attempt to get the qp for cp (should fail)
-<<<<<<< HEAD
 	_, err := s.oracleKeeper.GetPriceWithNonceForCurrencyPair(s.ctx, cp.Ticker())
-	require.NotNil(s.T(), err)
+	s.Require().NotNil(err)
 
 	// attempt to get the nonce for the cp (should fail)
 	_, err = s.oracleKeeper.GetNonceForCurrencyPair(s.ctx, cp.Ticker())
-	require.NotNil(s.T(), err)
+	s.Require().NotNil(err)
 
 	// set the qp
 	err = s.oracleKeeper.SetPriceForCurrencyPair(s.ctx, cp, qp)
-	require.Nil(s.T(), err)
+	s.Require().Nil(err)
 
 	// check that the nonce is zero for the cp
 	qpn, err := s.oracleKeeper.GetPriceWithNonceForCurrencyPair(s.ctx, cp.Ticker())
-	require.Nil(s.T(), err)
-=======
-	_, err := s.oracleKeeper.GetPriceWithNonceForCurrencyPair(s.ctx, cp)
-	s.Require().NotNil(err)
-
-	// attempt to get the nonce for the cp (should fail)
-	_, err = s.oracleKeeper.GetNonceForCurrencyPair(s.ctx, cp)
-	s.Require().NotNil(err)
-
-	// set the qp
-	err = s.oracleKeeper.SetPriceForCurrencyPair(s.ctx, cp, qp)
-	s.Require().Nil(err)
-
-	// check that the nonce is zero for the cp
-	qpn, err := s.oracleKeeper.GetPriceWithNonceForCurrencyPair(s.ctx, cp)
-	s.Require().Nil(err)
->>>>>>> d6a51c4b
+	s.Require().Nil(err)
 	require.Equal(s.T(), qpn.Nonce(), uint64(0))
 
 	// update the qp
 	qp.Price = sdkmath.NewInt(101)
 	err = s.oracleKeeper.SetPriceForCurrencyPair(s.ctx, cp, qp)
-<<<<<<< HEAD
-	require.Nil(s.T(), err)
+	s.Require().Nil(err)
 
 	// get the nonce again, and expect it to have incremented
 	qpn, err = s.oracleKeeper.GetPriceWithNonceForCurrencyPair(s.ctx, cp.Ticker())
-	require.Nil(s.T(), err)
-	require.Equal(s.T(), qpn.Nonce(), uint64(1))
-}
-
-func checkQuotePriceEqual(t *testing.T, qp1, qp2 types.QuotePrice) {
-=======
-	s.Require().Nil(err)
-
-	// get the nonce again, and expect it to have incremented
-	qpn, err = s.oracleKeeper.GetPriceWithNonceForCurrencyPair(s.ctx, cp)
 	s.Require().Nil(err)
 	s.Require().Equal(qpn.Nonce(), uint64(1))
 }
@@ -167,7 +129,6 @@
 func checkQuotePriceEqual(t *testing.T, qp1, qp2 types.QuotePrice) {
 	t.Helper()
 
->>>>>>> d6a51c4b
 	require.Equal(t, qp1.BlockHeight, qp2.BlockHeight)
 	require.Equal(t, qp1.BlockTimestamp.UnixMilli(), qp2.BlockTimestamp.UnixMilli())
 	require.Equal(t, qp1.Price.Int64(), qp2.Price.Int64())
@@ -193,33 +154,20 @@
 	}
 
 	// insert
-<<<<<<< HEAD
-	require.Nil(s.T(), s.oracleKeeper.SetPriceForCurrencyPair(s.ctx, cp1, qp1))
-	require.Nil(s.T(), s.oracleKeeper.SetPriceForCurrencyPair(s.ctx, cp2, qp2))
-=======
 	s.Require().Nil(s.oracleKeeper.SetPriceForCurrencyPair(s.ctx, cp1, qp1))
 	s.Require().Nil(s.oracleKeeper.SetPriceForCurrencyPair(s.ctx, cp2, qp2))
->>>>>>> d6a51c4b
 
 	// get all cps
 	expectedCurrencyPairs := map[string]struct{}{"AA/BB/8": {}, "CC/DD/8": {}}
 	tickers := s.oracleKeeper.GetAllCurrencyPairs(s.ctx)
 
-<<<<<<< HEAD
-	require.Equal(s.T(), len(tickers), 2)
-=======
 	s.Require().Equal(len(tickers), 2)
->>>>>>> d6a51c4b
 
 	// check for inclusion
 	for _, ticker := range tickers {
 		ts := ticker.String()
 		_, ok := expectedCurrencyPairs[ts]
-<<<<<<< HEAD
-		require.True(s.T(), ok)
-=======
-		s.Require().True(ok)
->>>>>>> d6a51c4b
+		s.Require().True(ok)
 	}
 }
 
@@ -232,21 +180,12 @@
 	s.Run("creating a new currency-pair initializes correctly", func() {
 		// create the currency pair
 		err := s.oracleKeeper.CreateCurrencyPair(s.ctx, cp)
-<<<<<<< HEAD
-		require.Nil(s.T(), err)
+		s.Require().Nil(err)
 
 		// check that the currency pair exists
 		nonce, err := s.oracleKeeper.GetNonceForCurrencyPair(s.ctx, cp.Ticker())
-		require.Nil(s.T(), err)
-		require.Equal(s.T(), nonce, uint64(0))
-=======
-		s.Require().Nil(err)
-
-		// check that the currency pair exists
-		nonce, err := s.oracleKeeper.GetNonceForCurrencyPair(s.ctx, cp)
 		s.Require().Nil(err)
 		s.Require().Equal(nonce, uint64(0))
->>>>>>> d6a51c4b
 
 		// check that the set of all cps includes the currency-pair
 		cps := s.oracleKeeper.GetAllCurrencyPairs(s.ctx)
@@ -258,20 +197,12 @@
 				break
 			}
 		}
-<<<<<<< HEAD
-		require.True(s.T(), found)
-=======
 		s.Require().True(found)
->>>>>>> d6a51c4b
 	})
 
 	s.Run("creating a currency-pair twice fails", func() {
 		err := s.oracleKeeper.CreateCurrencyPair(s.ctx, cp)
-<<<<<<< HEAD
-		require.Equal(s.T(), err.Error(), types.NewCurrencyPairAlreadyExistsError(cp).Error())
-=======
 		s.Require().Equal(err.Error(), types.NewCurrencyPairAlreadyExistsError(cp).Error())
->>>>>>> d6a51c4b
 	})
 }
 
@@ -289,109 +220,59 @@
 	}
 
 	s.Run("test setting ids for currency pairs", func() {
-<<<<<<< HEAD
-		require.Nil(s.T(), s.oracleKeeper.CreateCurrencyPair(s.ctx, cp1))
+		s.Require().Nil(s.oracleKeeper.CreateCurrencyPair(s.ctx, cp1))
 
 		// get the id for the currency-pair
 		id, ok := s.oracleKeeper.GetIDForCurrencyPair(s.ctx, cp1.Ticker())
-		require.True(s.T(), ok)
-
-		// set the next currency-pair
-		require.Nil(s.T(), s.oracleKeeper.CreateCurrencyPair(s.ctx, cp2))
-
-		// get the id for the currency-pair
-		id2, ok := s.oracleKeeper.GetIDForCurrencyPair(s.ctx, cp2.Ticker())
-		require.True(s.T(), ok)
-
-		// check that the ids are different
-		require.Equal(s.T(), id+1, id2)
-=======
-		s.Require().Nil(s.oracleKeeper.CreateCurrencyPair(s.ctx, cp1))
-
-		// get the id for the currency-pair
-		id, ok := s.oracleKeeper.GetIDForCurrencyPair(s.ctx, cp1)
 		s.Require().True(ok)
 
 		// set the next currency-pair
 		s.Require().Nil(s.oracleKeeper.CreateCurrencyPair(s.ctx, cp2))
 
 		// get the id for the currency-pair
-		id2, ok := s.oracleKeeper.GetIDForCurrencyPair(s.ctx, cp2)
+		id2, ok := s.oracleKeeper.GetIDForCurrencyPair(s.ctx, cp2.Ticker())
 		s.Require().True(ok)
 
 		// check that the ids are different
 		s.Require().Equal(id+1, id2)
->>>>>>> d6a51c4b
 	})
 
 	s.Run("test getting ids for currency-pairs", func() {
 		// get the id for the currency-pair
-<<<<<<< HEAD
 		id, ok := s.oracleKeeper.GetIDForCurrencyPair(s.ctx, cp1.Ticker())
-		require.True(s.T(), ok)
+		s.Require().True(ok)
 
 		// get the currency-pair for the id
 		cp, ok := s.oracleKeeper.GetCurrencyPairFromID(s.ctx, id)
-		require.True(s.T(), ok)
+		s.Require().True(ok)
 
 		// check that the currency-pair is the same
-		require.Equal(s.T(), cp1, cp)
+		s.Require().Equal(cp1, cp)
 
 		// get the id for the currency-pair
 		id2, ok := s.oracleKeeper.GetIDForCurrencyPair(s.ctx, cp2.Ticker())
-		require.True(s.T(), ok)
+		s.Require().True(ok)
 
 		// get the currency-pair for the id
 		cp, ok = s.oracleKeeper.GetCurrencyPairFromID(s.ctx, id2)
-		require.True(s.T(), ok)
-
-		// check that the currency-pair is the same
-		require.Equal(s.T(), cp2, cp)
-=======
-		id, ok := s.oracleKeeper.GetIDForCurrencyPair(s.ctx, cp1)
-		s.Require().True(ok)
-
-		// get the currency-pair for the id
-		cp, ok := s.oracleKeeper.GetCurrencyPairFromID(s.ctx, id)
-		s.Require().True(ok)
-
-		// check that the currency-pair is the same
-		s.Require().Equal(cp1, cp)
-
-		// get the id for the currency-pair
-		id2, ok := s.oracleKeeper.GetIDForCurrencyPair(s.ctx, cp2)
-		s.Require().True(ok)
-
-		// get the currency-pair for the id
-		cp, ok = s.oracleKeeper.GetCurrencyPairFromID(s.ctx, id2)
 		s.Require().True(ok)
 
 		// check that the currency-pair is the same
 		s.Require().Equal(cp2, cp)
->>>>>>> d6a51c4b
 	})
 
 	var unusedID uint64
 	s.Run("test that removing a currency-pair removes the ID for that currency-pair", func() {
 		var ok bool
-<<<<<<< HEAD
 		unusedID, ok = s.oracleKeeper.GetIDForCurrencyPair(s.ctx, cp2.Ticker())
-		require.True(s.T(), ok)
-=======
-		unusedID, ok = s.oracleKeeper.GetIDForCurrencyPair(s.ctx, cp2)
-		s.Require().True(ok)
->>>>>>> d6a51c4b
+		s.Require().True(ok)
 
 		// remove the currency-pair
 		s.oracleKeeper.RemoveCurrencyPair(s.ctx, cp2.Ticker())
 
 		// check that the id is no longer in use
 		_, ok = s.oracleKeeper.GetCurrencyPairFromID(s.ctx, unusedID)
-<<<<<<< HEAD
-		require.False(s.T(), ok)
-=======
 		s.Require().False(ok)
->>>>>>> d6a51c4b
 	})
 
 	s.Run("insert another currency-pair, and expect that unusedID + 1 is used", func() {
@@ -401,24 +282,13 @@
 			Decimals: types.DefaultDecimals,
 		}
 
-<<<<<<< HEAD
-		require.Nil(s.T(), s.oracleKeeper.CreateCurrencyPair(s.ctx, cp3))
+		s.Require().Nil(s.oracleKeeper.CreateCurrencyPair(s.ctx, cp3))
 
 		// get the id for the currency-pair
 		id, ok := s.oracleKeeper.GetIDForCurrencyPair(s.ctx, cp3.Ticker())
-		require.True(s.T(), ok)
-
-		// check that the id is unusedID + 1
-		require.Equal(s.T(), unusedID+1, id)
-=======
-		s.Require().Nil(s.oracleKeeper.CreateCurrencyPair(s.ctx, cp3))
-
-		// get the id for the currency-pair
-		id, ok := s.oracleKeeper.GetIDForCurrencyPair(s.ctx, cp3)
 		s.Require().True(ok)
 
 		// check that the id is unusedID + 1
 		s.Require().Equal(unusedID+1, id)
->>>>>>> d6a51c4b
 	})
 }