--- conflicted
+++ resolved
@@ -7,10 +7,6 @@
 
 	sdkmath "cosmossdk.io/math"
 	sdk "github.com/cosmos/cosmos-sdk/types"
-<<<<<<< HEAD
-	"github.com/stretchr/testify/require"
-=======
->>>>>>> d6a51c4b
 
 	"github.com/skip-mev/slinky/x/oracle/keeper"
 	"github.com/skip-mev/slinky/x/oracle/types"
@@ -92,27 +88,6 @@
 					// check equality of quote-price if one is given
 					if cpg.CurrencyPairPrice != nil {
 						// check equality
-<<<<<<< HEAD
-						require.Nil(s.T(), err)
-						checkQuotePriceEqual(s.T(), qp, *cpg.CurrencyPairPrice)
-					} else {
-						// assert that no price exists for the currency-pair
-						require.NotNil(s.T(), err)
-					}
-
-					// get nonce, and check equality
-					nonce, err := s.oracleKeeper.GetNonceForCurrencyPair(s.ctx, cpg.CurrencyPair.Ticker())
-					require.Nil(s.T(), err)
-
-					// check equality of nonces
-					require.Equal(s.T(), nonce, cpg.Nonce)
-
-					// check equality of ids
-					id, ok := s.oracleKeeper.GetIDForCurrencyPair(s.ctx, cpg.CurrencyPair.Ticker())
-					require.True(s.T(), ok)
-
-					require.Equal(s.T(), id, cpg.Id)
-=======
 						s.Require().Nil(err)
 						checkQuotePriceEqual(s.T(), qp, *cpg.CurrencyPairPrice)
 					} else {
@@ -121,18 +96,11 @@
 					}
 
 					// get nonce, and check equality
-					nonce, err := s.oracleKeeper.GetNonceForCurrencyPair(s.ctx, cpg.CurrencyPair)
+					nonce, err := s.oracleKeeper.GetNonceForCurrencyPair(s.ctx, cpg.CurrencyPair.Ticker())
 					s.Require().Nil(err)
 
 					// check equality of nonces
 					s.Require().Equal(nonce, cpg.Nonce)
-
-					// check equality of ids
-					id, ok := s.oracleKeeper.GetIDForCurrencyPair(s.ctx, cpg.CurrencyPair)
-					s.Require().True(ok)
-
-					s.Require().Equal(id, cpg.Id)
->>>>>>> d6a51c4b
 				}
 			}
 		})
@@ -171,26 +139,6 @@
 		}
 
 		// insert
-<<<<<<< HEAD
-		require.Nil(s.T(), s.oracleKeeper.CreateCurrencyPair(s.ctx, cp1))
-		require.Nil(s.T(), s.oracleKeeper.SetPriceForCurrencyPair(s.ctx, cp1, qp1))
-
-		require.Nil(s.T(), s.oracleKeeper.CreateCurrencyPair(s.ctx, cp2))
-		require.Nil(s.T(), s.oracleKeeper.SetPriceForCurrencyPair(s.ctx, cp2, qp2))
-
-		// insert
-		require.Nil(s.T(), s.oracleKeeper.SetPriceForCurrencyPair(s.ctx, cp1, qp1))
-
-		// export genesis
-		gs := s.oracleKeeper.ExportGenesis(s.ctx)
-		require.Equal(s.T(), len(gs.CurrencyPairGenesis), 2)
-		expectedCurrencyPairs := map[string]types.QuotePrice{"AA/BB/8": qp1, "CC/DD/8": qp2}
-		expectedNonces := map[string]uint64{"AA/BB/8": 2, "CC/DD/8": 1}
-
-		for _, cpg := range gs.CurrencyPairGenesis {
-			qp, ok := expectedCurrencyPairs[cpg.CurrencyPair.String()]
-			require.True(s.T(), ok)
-=======
 		s.Require().Nil(s.oracleKeeper.CreateCurrencyPair(s.ctx, cp1))
 		s.Require().Nil(s.oracleKeeper.SetPriceForCurrencyPair(s.ctx, cp1, qp1))
 
@@ -207,20 +155,14 @@
 		expectedNonces := map[string]uint64{"AA/BB": 2, "CC/DD": 1}
 
 		for _, cpg := range gs.CurrencyPairGenesis {
-			qp, ok := expectedCurrencyPairs[cpg.CurrencyPair.String()]
-			s.Require().True(ok)
->>>>>>> d6a51c4b
+			qp, ok := expectedCurrencyPairs[cpg.CurrencyPair.Ticker()]
+			s.Require().True(ok)
 			// check equality for quote-prices
 			checkQuotePriceEqual(s.T(), qp, *cpg.CurrencyPairPrice)
 			// check equality of nonces
-			nonce, ok := expectedNonces[cpg.CurrencyPair.String()]
-<<<<<<< HEAD
-			require.True(s.T(), ok)
-			require.Equal(s.T(), nonce, cpg.Nonce)
-=======
+			nonce, ok := expectedNonces[cpg.CurrencyPair.Ticker()]
 			s.Require().True(ok)
 			s.Require().Equal(nonce, cpg.Nonce)
->>>>>>> d6a51c4b
 		}
 	})
 
@@ -275,11 +217,7 @@
 				},
 			},
 		})
-<<<<<<< HEAD
-		require.Nil(s.T(), err)
-=======
 		s.Require().Nil(err)
->>>>>>> d6a51c4b
 
 		// setup expected values
 		expectedCurrencyPairs := map[string]struct{}{"AA/BB/8": {}, "CC/DD/8": {}, "EE/FF/8": {}, "GG/HH/8": {}}
@@ -301,38 +239,17 @@
 			// expect that all currency-pairs in gen-state are expected
 			cps := cpg.CurrencyPair.String()
 			_, ok := expectedCurrencyPairs[cps]
-<<<<<<< HEAD
-			require.True(s.T(), ok)
-=======
-			s.Require().True(ok)
->>>>>>> d6a51c4b
+			s.Require().True(ok)
 
 			// expect that if a CurrencyPrice exists, that it is expected
 			if cpg.CurrencyPairPrice != nil {
 				qp, ok := expectedQuotePrices[cps]
-<<<<<<< HEAD
-				require.True(s.T(), ok)
-=======
 				s.Require().True(ok)
->>>>>>> d6a51c4b
 
 				// assert equality of QuotePrice
 				checkQuotePriceEqual(s.T(), qp, *cpg.CurrencyPairPrice)
 
 				nonce, ok := expectedNonces[cps]
-<<<<<<< HEAD
-				require.True(s.T(), ok)
-				// assert equality of Nonce
-				require.Equal(s.T(), cpg.Nonce, nonce)
-			} else {
-				require.Equal(s.T(), cpg.Nonce, uint64(0))
-			}
-
-			// check IDs
-			id, ok := s.oracleKeeper.GetIDForCurrencyPair(s.ctx, cpg.CurrencyPair.Ticker())
-			require.True(s.T(), ok)
-			require.Equal(s.T(), id, cpg.Id)
-=======
 				s.Require().True(ok)
 				// assert equality of Nonce
 				s.Require().Equal(cpg.Nonce, nonce)
@@ -341,12 +258,11 @@
 			}
 
 			// check IDs
-			id, ok := s.oracleKeeper.GetIDForCurrencyPair(s.ctx, cpg.CurrencyPair)
+			id, ok := s.oracleKeeper.GetIDForCurrencyPair(s.ctx, cpg.CurrencyPair.Ticker())
 
 			s.Require().True(ok)
 
 			s.Require().Equal(id, cpg.Id)
->>>>>>> d6a51c4b
 		}
 	})
 }