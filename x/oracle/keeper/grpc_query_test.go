--- conflicted
+++ resolved
@@ -34,19 +34,7 @@
 		s.Require().NoError(s.oracleKeeper.CreateCurrencyPair(s.ctx, slinkytypes.CurrencyPair{
 			Base:  "EE",
 			Quote: "FF",
-<<<<<<< HEAD
 		}
-
-		// insert into module
-		ms := keeper.NewMsgServer(s.oracleKeeper)
-		_, err := ms.AddCurrencyPairs(s.ctx, &types.MsgAddCurrencyPairs{
-			CurrencyPairs: []slinkytypes.CurrencyPair{cp1, cp2, cp3},
-			Authority:     sdk.AccAddress(moduleAuth).String(),
-		})
-		s.Require().Nil(err)
-=======
-		}))
->>>>>>> 3a79cad8
 
 		// manually insert a new CurrencyPair as well
 		s.Require().NoError(s.oracleKeeper.SetPriceForCurrencyPair(s.ctx, slinkytypes.CurrencyPair{
