--- conflicted
+++ resolved
@@ -33,13 +33,8 @@
 		{
 			"if the authority is not the authority of the module - fail",
 			&types.MsgAddCurrencyPairs{
-<<<<<<< HEAD
 				Authority: sdk.AccAddress("not-authority").String(),
-				CurrencyPairs: []types.CurrencyPair{
-=======
-				Authority: sdk.AccAddress([]byte("not-authority")).String(),
 				CurrencyPairs: []slinkytypes.CurrencyPair{
->>>>>>> 667f678f
 					{
 						Base:  "A",
 						Quote: "B",
@@ -51,13 +46,8 @@
 		{
 			"if the authority is correct + formatted, and the currency pairs are valid - pass",
 			&types.MsgAddCurrencyPairs{
-<<<<<<< HEAD
 				Authority: sdk.AccAddress(moduleAuth).String(),
-				CurrencyPairs: []types.CurrencyPair{
-=======
-				Authority: sdk.AccAddress([]byte(moduleAuth)).String(),
 				CurrencyPairs: []slinkytypes.CurrencyPair{
->>>>>>> 667f678f
 					{
 						Base:  "A",
 						Quote: "B",
@@ -73,13 +63,8 @@
 		{
 			"if there is a CurrencyPair that already exists in module, it is not overwritten",
 			&types.MsgAddCurrencyPairs{
-<<<<<<< HEAD
 				Authority: sdk.AccAddress(moduleAuth).String(),
-				CurrencyPairs: []types.CurrencyPair{
-=======
-				Authority: sdk.AccAddress([]byte(moduleAuth)).String(),
 				CurrencyPairs: []slinkytypes.CurrencyPair{
->>>>>>> 667f678f
 					{
 						Base:  "A",
 						Quote: "B",
