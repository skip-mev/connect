--- conflicted
+++ resolved
@@ -186,12 +186,7 @@
 		s.Require().False(contains)
 	})
 
-<<<<<<< HEAD
-	cp2 := slinkytypes.NewCurrencyPair("mog", "usd")
-=======
-
 	cp2 := oracletypes.NewCurrencyPair("mog", "usd")
->>>>>>> b9d49b1e
 	priceFeed3, err := slatypes.NewPriceFeed(
 		10,
 		consAddress1,
