--- conflicted
+++ resolved
@@ -137,15 +137,9 @@
 	})
 
 	s.Run("removes a sla single sla with some feeds in state", func() {
-<<<<<<< HEAD
-		cons1 := sdk.ConsAddress([]byte("cons1"))
-		cons2 := sdk.ConsAddress([]byte("cons2"))
-		cp1 := slinkytypes.NewCurrencyPair("BTC", "USD")
-=======
 		cons1 := sdk.ConsAddress("cons1")
 		cons2 := sdk.ConsAddress("cons2")
 		cp1 := oracletypes.NewCurrencyPair("BTC", "USD")
->>>>>>> b9d49b1e
 
 		feed1, err := slatypes.NewPriceFeed(10, cons1, cp1, sla1.ID)
 		s.Require().NoError(err)
