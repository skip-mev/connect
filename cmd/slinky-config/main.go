--- conflicted
+++ resolved
@@ -49,12 +49,12 @@
 		Short: "Create configuration required for running slinky.",
 		Args:  cobra.NoArgs,
 		Run: func(_ *cobra.Command, _ []string) {
-			// Create the oracle config that contains all of the providers that are supported.
+			// Create the oracle config that contains all providers that are supported.
 			if err := createOracleConfig(); err != nil {
 				panic(err)
 			}
 
-			// Create the market map that contains all of the tickers and providers that are
+			// Create the market map that contains all tickers and providers that are
 			// supported.
 			if err := createMarketMap(); err != nil {
 				panic(err)
@@ -385,25 +385,12 @@
 	rootCmd.Execute()
 }
 
-<<<<<<< HEAD
-// createOracleConfig creates an oracle config given all local provider configurations.
-func createOracleConfig() error {
-	// If the providers is not empty, filter the providers to include only the
-	// providers that are specified.
-	if strings.ToLower(chain) == constants.DYDX {
-		// Filter out the providers that are not supported by the dYdX chain.
-		validProviders := make(map[string]struct{})
-		for _, slinkyProvider := range dydx.ProviderMapping {
-			validProviders[slinkyProvider] = struct{}{}
-		}
-=======
 func configureDYDXProviders() error {
 	// Filter out the providers that are not supported by the dYdX chain.
 	validProviders := make(map[string]struct{})
 	for _, slinkyProvider := range dydx.ProviderMapping {
 		validProviders[slinkyProvider] = struct{}{}
 	}
->>>>>>> 9b9d8d73
 
 	ps := make([]config.ProviderConfig, 0)
 	for _, provider := range LocalOracleConfig.Providers {
@@ -436,7 +423,7 @@
 	return nil
 }
 
-// createOracleConfig creates an oracle config given all of the local provider configurations.
+// createOracleConfig creates an oracle config given all local provider configurations.
 func createOracleConfig() error {
 	// If the providers is not empty, filter the providers to include only the
 	// providers that are specified.
@@ -506,7 +493,7 @@
 	return nil
 }
 
-// createMarketMap creates a market map given all of the local market configurations for
+// createMarketMap creates a market map given all local market configurations for
 // each provider as well as the custom conversion markets. We do so to ensure that the
 // oracle is always started using the market map that is expected to be stored by the
 // market map module.
@@ -520,7 +507,7 @@
 	}
 
 	// Tickers defines a map of tickers to their respective ticker configurations. This
-	// contains all of the tickers that are supported by the oracle.
+	// contains all tickers that are supported by the oracle.
 	marketMap := mmtypes.MarketMap{
 		Markets: make(map[string]mmtypes.Market),
 	}
