--- conflicted
+++ resolved
@@ -32,13 +32,8 @@
 	DefaultPort = "8080"
 	// jsonFieldDelimiter is the delimiter used to separate fields in the JSON output.
 	jsonFieldDelimiter = "."
-<<<<<<< HEAD
-	// SlinkyConfigEnvironmentPrefix is the prefix for environment variables that override the connect config.
-	SlinkyConfigEnvironmentPrefix = "SLINKY_CONFIG"
-=======
 	// ConnectConfigEnvironmentPrefix is the prefix for environment variables that override the connect config.
 	ConnectConfigEnvironmentPrefix = "CONNECT_CONFIG"
->>>>>>> c922740f
 	// TelemetryPushAddress is the value for the publication endpoint.
 	TelemetryPushAddress = "connect-statsd-data.dev.skip.money:9125"
 )
